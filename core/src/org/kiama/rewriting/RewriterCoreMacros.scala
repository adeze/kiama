--- conflicted
+++ resolved
@@ -25,13 +25,9 @@
 
     import org.bitbucket.inkytonik.dsinfo.DSInfo.{makeCallWithName, makeThisCallWithName}
     import org.kiama.util.Emitter
-<<<<<<< HEAD
     import scala.collection.generic.CanBuildFrom
     import scala.language.higherKinds
-    import scala.reflect.macros.Context
-=======
     import scala.reflect.macros.blackbox.Context
->>>>>>> e9a8057a
 
     // Macros for the builder methods
 
@@ -104,13 +100,8 @@
     def strategyfMacro (c : Context) (f : c.Expr[Any => Option[Any]]) : c.Expr[Strategy] =
         makeCallWithName (c)
 
-<<<<<<< HEAD
     def termMacro[T] (c : Context) (t : c.Expr[T]) : c.Expr[Strategy] =
         makeCallWithName (c, "this.termWithName")
-=======
-    def termMacro (c : Context) (t : c.Expr[Any]) : c.Expr[Strategy] =
-        makeCallWithName (c)
->>>>>>> e9a8057a
 
     // Macros for the library combinators
 
