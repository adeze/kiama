// import de.johoop.findbugs4sbt.FindBugs.findbugsSettings
// import de.johoop.findbugs4sbt.ReportType.FancyHtml

import sbtunidoc.Plugin.UnidocKeys.unidoc

// Main settings

<<<<<<< HEAD
version in ThisBuild := "1.7.0"
=======
version in ThisBuild := "2.0.0-SNAPSHOT"
>>>>>>> ecf151bc

organization in ThisBuild := "com.googlecode.kiama"

// Scala compiler settings

scalaVersion in ThisBuild := "2.11.2"

crossScalaVersions := Seq ("2.11.2", "2.10.4")

scalacOptions in ThisBuild :=
    Seq (
        "-deprecation",
        "-feature",
        "-sourcepath", baseDirectory.value.getAbsolutePath,
        "-unchecked",
        "-Xfatal-warnings",
        "-Xlint",
        "-Xcheckinit"
    )

// Dependency resolution

resolvers in ThisBuild ++= Seq (
    Resolver.sonatypeRepo ("releases"),
    Resolver.sonatypeRepo ("snapshots")
)

// Dependencies

libraryDependencies in ThisBuild ++= {
    val dsinfoVersion =
        if (scalaVersion.value.startsWith ("2.10"))
            "0.3.0"
        else
            "0.4.0"
    val dsprofileVersion =
        if (scalaVersion.value.startsWith ("2.10"))
            "0.3.0"
        else
            "0.4.0"
    val parserCombinatorLibrary =
        if (scalaVersion.value.startsWith ("2.10"))
            Seq ()
        else
            Seq ("org.scala-lang.modules" %% "scala-parser-combinators" % "1.0.2")
    Seq (
        // Caching:
        "com.google.code.findbugs" % "jsr305" % "2.0.3",
        "com.google.guava" % "guava" % "17.0",
        // DSL support:
        "org.bitbucket.inkytonik.dsinfo" %% "dsinfo" % dsinfoVersion,
        // Profiling:
        "org.bitbucket.inkytonik.dsprofile" %% "dsprofile" % dsprofileVersion,
        // Command-line handling:
        "org.rogach" %% "scallop" % "0.9.5",
        // Reflection
        "org.scala-lang" % "scala-reflect" % scalaVersion.value,
        // REPLs:
        "jline" % "jline" % "2.12",
        // Testing:
        "org.scalacheck" %% "scalacheck" % "1.11.4" % "test",
        "org.scalatest" %% "scalatest" % "2.2.0" % "test"
    ) ++
        // Parsing:
        parserCombinatorLibrary
}

// Turn on incremental compilation based on name hashing

incOptions := incOptions.value.withNameHashing (true)

// Interactive settings

logLevel in ThisBuild := Level.Info

shellPrompt in ThisBuild := {
    state =>
        Project.extract (state).currentRef.project + " " + version.value +
            " " + scalaVersion.value + "> "
}

// No main class since Kiama is a library

mainClass in ThisBuild := None

// unidoc

scalacOptions in (ScalaUnidoc, unidoc) ++= {
    val macroExpandOption =
        if (scalaVersion.value.startsWith ("2.10"))
            "-Ymacro-no-expand"
        else
            "-Ymacro-expand:none"
    Seq (
        macroExpandOption,
        "-doc-source-url",
            "https://code.google.com/p/kiama/source/browse€{FILE_PATH}.scala"
    )
}

scalacOptions in (TestScalaUnidoc, unidoc) := (scalacOptions in (ScalaUnidoc, unidoc)).value

// Publishing

publishTo := {
    val nexus = "https://oss.sonatype.org/"
    if (version.value.trim.endsWith ("SNAPSHOT"))
        Some ("snapshots" at nexus + "content/repositories/snapshots")
    else
        Some ("releases" at nexus + "service/local/staging/deploy/maven2")
}

publishMavenStyle := true

publishArtifact in Test := true

pomIncludeRepository := { x => false }

pomExtra := (
    <url>http://kiama.googlecode.com</url>
    <licenses>
        <license>
            <name>LGPL 3.0 license</name>
            <url>http://www.opensource.org/licenses/lgpl-3.0.html</url>
            <distribution>repo</distribution>
        </license>
    </licenses>
    <scm>
        <url>https://kiama.googlecode.com/hg</url>
        <connection>scm:hg:https://kiama.googlecode.com/hg</connection>
    </scm>
    <developers>
        <developer>
           <id>inkytonik</id>
           <name>Tony Sloane</name>
           <url>https://code.google.com/u/inkytonik</url>
        </developer>
    </developers>
)

// scalastyle

// org.scalastyle.sbt.ScalastylePlugin.Settings

// org.scalastyle.sbt.PluginKeys.config := baseDirectory.value / "etc" / "scalastyle-config.xml"

// findbugs4sbt: commented out by default since it brings in many dependencies
// and is used rarely. See also imports at top of file.

// seq (findbugsSettings : _*)
//
// // The next two settings ensure that the test classes are included,
// // otherwise it just check the main library files.  There appears to
// // be no way to add more than one path to be analyzed.
// findbugsAnalyzedPath <<= target { identity[File] }
//
// // Normally it just depends on compile in Compile so changes in the
// // test files do not trigger a rebuild before the findbugs task runs
// findbugsPathSettings <<= findbugsPathSettings.dependsOn (compile in Test)
//
// findbugsReportType := FancyHtml
//
// findbugsReportName := "findbugsReport.html"
//
// findbugsExcludeFilters := Some (
//     <FindBugsFilter>
//         <!-- For a private final foo = exp construct where exp is constant, scalac
//              seems to inline the constant into the foo() accessor, but also leaves
//              the private foo field, which is now not used -->
//         <Match>
//             <Class name="org.kiama.example.obr.RISCEncoder$" />
//             <Bug pattern="UUF_UNUSED_FIELD" />
//             <Or>
//                 <Field name="firsttemp" />
//                 <Field name="lasttemp" />
//                 <Field name="memreg" />
//             </Or>
//         </Match>
//         <Match>
//             <Class name="org.kiama.example.obr.SPARCEncoder" />
//             <Bug pattern="UUF_UNUSED_FIELD" />
//             <Or>
//                 <Field name="arg1reg" />
//                 <Field name="arg2reg" />
//                 <Field name="memreg" />
//                 <Field name="resreg" />
//             </Or>
//         </Match>
//         <!-- Places where a method is added to an anonymous class.  Findbugs thinks
//              it can't be called, but it can. -->
//         <Match>
//             <Class name="~org\.kiama\.example\.iswim\.tests\.SECDTests\$\$anonfun\$[1-8]\$\$anon\$[1-8]" />
//             <Method name="verify" />
//             <Bug pattern="UMAC_UNCALLABLE_METHOD_OF_ANONYMOUS_CLASS" />
//         </Match>
//         <Match>
//             <Class name="org.kiama.example.iswim.secd.HeapOps$RefValue$$anon$1" />
//             <Method name="toDoc" />
//             <Bug pattern="UMAC_UNCALLABLE_METHOD_OF_ANONYMOUS_CLASS" />
//         </Match>
//         <!-- Places where a pattern match ensures that a value is null or not null,
//              but then subsequent code checks it again. -->
//         <Match>
//             <Class name="org.kiama.example.iswim.driver.Main$" />
//             <Method name="processArgs$1" />
//             <Bug pattern="RCN_REDUNDANT_NULLCHECK_WOULD_HAVE_BEEN_A_NPE" />
//         </Match>
//         <Match>
//             <Class name="org.kiama.example.iswim.compiler.Parser$class" />
//             <Method name="stripComments$1" />
//             <Bug pattern="RCN_REDUNDANT_NULLCHECK_OF_NONNULL_VALUE" />
//         </Match>
//         <Match>
//             <Class name="org.kiama.example.picojava.TypeAnalysis$$anonfun$5$$anonfun$apply$3" />
//             <Method name="apply" />
//             <Bug pattern="RCN_REDUNDANT_NULLCHECK_OF_NONNULL_VALUE" />
//         </Match>
//         <!-- Case classes are implemented using a static MODULE$ link to the actual
//              class.  Findbugs complains that this field is written. -->
//         <Match>
//             <Field name="MODULE$" />
//             <Bug pattern="ST_WRITE_TO_STATIC_FROM_INSTANCE_METHOD" />
//         </Match>
//         <!-- These seem to be due to a pattern matching code fragment which first tests
//              the value for null, and if that's true, jumps to a block to produce a match
//              error.  That block loads the null value.  Seems to be (mostly) for cases
//              where the pattern match is on the LHS off assignment or in comprehension.
//              FIXME: We assume that all of these bugs are due to this reason, but haven't
//              checked every case. -->
//         <Match>
//             <Method name="apply" />
//             <Bug pattern="NP_LOAD_OF_KNOWN_NULL_VALUE" />
//         </Match>
//         <Match>
//             <Class name="org.kiama.example.obr.RISCTransformation$" />
//             <Method name="org$kiama$example$obr$RISCTransformation$$cblock" />
//             <Bug pattern="NP_LOAD_OF_KNOWN_NULL_VALUE" />
//         </Match>
//         <Match>
//             <Class name="org.kiama.example.obr.tests.ObrExecTests" />
//             <Method name="org$kiama$example$obr$tests$ObrExecTests$$exectest" />
//             <Bug pattern="NP_LOAD_OF_KNOWN_NULL_VALUE" />
//         </Match>
//         <Match>
//             <Class name="org.kiama.example.til.TIL2_3$class" />
//             <Method name="transform" />
//             <Bug pattern="NP_LOAD_OF_KNOWN_NULL_VALUE" />
//         </Match>
//         <Match>
//             <Class name="org.kiama.util.PrettyPrinterBase$class" />
//             <Method name="string" />
//             <Bug pattern="NP_LOAD_OF_KNOWN_NULL_VALUE" />
//         </Match>
//         <!-- A possible null value can reach a dereference, but for now we are ok with
//              it since null checks are not present in much of the code anyway. -->
//         <Match>
//             <Class name="org.kiama.example.obr.SymbolTable$Variable" />
//             <Method name="&lt;init&gt;" />
//             <Bug pattern="NP_NULL_ON_SOME_PATH_MIGHT_BE_INFEASIBLE" />
//         </Match>
//         <!-- Findbugs doesn't like the classes that Scala produces whose names are
//              something starting with an upper case letter then $something,
//              complaining that it doesn't start with an upper case letter... -->
//         <Match>
//             <Or>
//                 <Class name="~.*\$class" />
//                 <Class name="org.kiama.example.lambda2.Evaluator$freshvar$" />
//                 <Class name="org.kiama.example.picojava.benchmark.PicoJavaBenchmark$delayedInit$body" />
//             </Or>
//             <Bug pattern="NM_CLASS_NAMING_CONVENTION" />
//         </Match>
//         <!-- These ones actually *do* start with a lower case letter, but that is
//              OK due to their role to implement the package object. -->
//         <Match>
//             <Or>
//                 <Class name="org.kiama.package" />
//                 <Class name="org.kiama.package$" />
//             </Or>
//             <Bug pattern="NM_CLASS_NAMING_CONVENTION" />
//         </Match>
//         <!-- These classes have "Exception" in their name for a good reason... -->
//         <Match>
//             <Or>
//                 <Class name="org.kiama.example.iswim.secd.SECDBase$MkUserException" />
//                 <Class name="org.kiama.example.iswim.secd.SECDBase$PushMachineException" />
//                 <Class name="org.kiama.example.iswim.secd.SECDBase$RaiseException" />
//             </Or>
//             <Bug pattern="NM_CLASS_NOT_EXCEPTION" />
//         </Match>
//         <!-- Allow assert as a method name since used by testing frameworks. -->
//         <Match>
//             <Method name="assert" />
//             <Bug pattern="NM_FUTURE_KEYWORD_USED_AS_MEMBER_IDENTIFIER" />
//         </Match>
//         <!-- These are methods derived from objects, whose names *should* start with
//              an upper case letter. -->
//         <Match>
//             <Or>
//                 <Method name="FocusTest" />
//                 <Method name="MaxDiscarded" />
//                 <Method name="MaxSize" />
//                 <Method name="MinSize" />
//                 <Method name="MinSuccessful" />
//                 <Method name="PropertyCheckConfig" />
//                 <Method name="Workers" />
//                 <Method name="Error" />
//                 <Method name="Failure" />
//                 <Method name="NoSuccess" />
//                 <Method name="OnceParser" />
//                 <Method name="Parser" />
//                 <Method name="Success" />
//                 <Method name="Pos" />
//             </Or>
//             <Bug pattern="NM_METHOD_NAMING_CONVENTION" />
//         </Match>
//         <Match>
//             <Or>
//                 <Class name="org.kiama.attribution.AttributionTests" />
//                 <Class name="org.kiama.attribution.DynamicAttributionTests" />
//             </Or>
//             <Or>
//                 <Method name="Leaf" />
//                 <Method name="Pair" />
//                 <Method name="GenSeqTree" />
//                 <Method name="ListTree" />
//                 <Method name="MapTree" />
//                 <Method name="PairTree" />
//                 <Method name="SetTree" />
//                 <Method name="Unused" />
//             </Or>
//             <Bug pattern="NM_METHOD_NAMING_CONVENTION" />
//         </Match>
//         <Match>
//             <Class name="org.kiama.attribution.DynamicAttributionTests$$anonfun$8" />
//             <Or>
//                 <Method name="ExtensionOne$1" />
//                 <Method name="ExtensionTwo$1" />
//             </Or>
//             <Bug pattern="NM_METHOD_NAMING_CONVENTION" />
//         </Match>
//         <Match>
//             <Class name="org.kiama.attribution.DynamicAttributionTests$$anonfun$9" />
//             <Method name="Extension$1" />
//             <Bug pattern="NM_METHOD_NAMING_CONVENTION" />
//         </Match>
//         <Match>
//             <Class name="org.kiama.example.RISC.RISC" />
//             <Method name="Mem" />
//             <Bug pattern="NM_METHOD_NAMING_CONVENTION" />
//         </Match>
//         <Match>
//             <Package name="~org\.kiama\.example\.iswim.*" />
//             <Or>
//                 <Method name="ExnContValue" />
//                 <Method name="FalseValue" />
//                 <Method name="IntValue" />
//                 <Method name="RecordValue" />
//                 <Method name="RefValue" />
//                 <Method name="StringValue" />
//                 <Method name="TrueValue" />
//                 <Method name="UserExceptionValue" />
//                 <Method name="ClosureValue" />
//                 <Method name="ContValue" />
//                 <Method name="EmptyValue" />
//                 <Method name="PrimValue" />
//                 <Method name="EmptyCont" />
//             </Or>
//             <Bug pattern="NM_METHOD_NAMING_CONVENTION" />
//         </Match>
//         <Match>
//             <Package name="org.kiama.example.picojava" />
//             <Or>
//                 <Method name="Value" />
//                 <Method name="Variable" />
//                 <Method name="BlockStmts" />
//                 <Method name="Body" />
//                 <Method name="Name" />
//                 <Method name="Superclass" />
//                 <Method name="IdnUse" />
//                 <Method name="ObjectReference" />
//                 <Method name="Block" />
//                 <Method name="Type" />
//                 <Method name="Condition" />
//                 <Method name="PrimValue" />
//             </Or>
//             <Bug pattern="NM_METHOD_NAMING_CONVENTION" />
//         </Match>
//         <Match>
//             <Package name="org.kiama.rewriting" />
//             <Or>
//                 <Method name="Term" />
//                 <Method name="Equal" />
//                 <Method name="NotSame" />
//                 <Method name="Same" />
//             </Or>
//             <Bug pattern="NM_METHOD_NAMING_CONVENTION" />
//         </Match>
//         <Match>
//             <Class name="org.kiama.util.PrettyPrinterTests" />
//             <Method name="Val" />
//             <Bug pattern="NM_METHOD_NAMING_CONVENTION" />
//         </Match>
//         <!-- Scala generates classes that are serializable but contain non-transient
//              non-serializable instance fields, particularly $outer.  Not sure if that
//              has any implications, but it's none of our business... -->
//         <Match>
//             <Or>
//                 <Bug pattern="SE_BAD_FIELD" />
//                 <Bug pattern="SE_BAD_FIELD_STORE" />
//             </Or>
//         </Match>
//         <!-- Some cases where mutable object references are stored in other objects
//              or returned. Due to use of App, for comprehension, anon functions inside
//              defs  -->
//         <Match>
//             <Class name="org.kiama.example.picojava.benchmark.PicoJavaBenchmark$" />
//             <Field name="scala$App$$_args" />
//             <Or>
//                 <Bug pattern="EI_EXPOSE_REP" />
//                 <Bug pattern="EI_EXPOSE_REP2" />
//             </Or>
//         </Match>
//         <Match>
//             <Class name="org.kiama.util.CompilerBase$$anonfun$driver$1" />
//             <Field name="newargs$1" />
//             <Bug pattern="EI_EXPOSE_REP2" />
//         </Match>
//         <Match>
//             <Class name="org.kiama.util.TestCompiler$$anonfun$filetest$1$1" />
//             <Field name="cmd$1" />
//             <Bug pattern="EI_EXPOSE_REP2" />
//         </Match>
//         <Match>
//             <Class name="org.kiama.util.TestCompiler$$anonfun$filetests$1" />
//             <Field name="children$1" />
//             <Bug pattern="EI_EXPOSE_REP2" />
//         </Match>
//         <Match>
//             <Class name="org.kiama.util.TestCompiler$$anonfun$filetests$1$$anonfun$apply$1" />
//             <Field name="args$2" />
//             <Bug pattern="EI_EXPOSE_REP2" />
//         </Match>
//         <Match>
//             <Class name="org.kiama.util.TestCompiler$$anonfun$infiletests$1$1" />
//             <Field name="args$1" />
//             <Bug pattern="EI_EXPOSE_REP2" />
//         </Match>
//         <!-- These synchronisation problems seem to be due to something the compiler
//              is doing, not sure what. Ignoring for now... -->
//         <Match>
//             <Or>
//                 <Class name="org.kiama.example.iswim.secd.SECDBase" />
//                 <Class name="org.kiama.example.obr.SyntaxAnalysis" />
//             </Or>
//             <Bug pattern="IS2_INCONSISTENT_SYNC" />
//         </Match>
//         </FindBugsFilter>)<|MERGE_RESOLUTION|>--- conflicted
+++ resolved
@@ -5,11 +5,7 @@
 
 // Main settings
 
-<<<<<<< HEAD
-version in ThisBuild := "1.7.0"
-=======
 version in ThisBuild := "2.0.0-SNAPSHOT"
->>>>>>> ecf151bc
 
 organization in ThisBuild := "com.googlecode.kiama"
 
