/*
 * This file is part of Kiama.
 *
 * Copyright (C) 2008-2014 Anthony M Sloane, Macquarie University.
 *
 * Kiama is free software: you can redistribute it and/or modify it under
 * the terms of the GNU Lesser General Public License as published by the
 * Free Software Foundation, either version 3 of the License, or (at your
 * option) any later version.
 *
 * Kiama is distributed in the hope that it will be useful, but WITHOUT ANY
 * WARRANTY; without even the implied warranty of MERCHANTABILITY or FITNESS
 * FOR A PARTICULAR PURPOSE.  See the GNU Lesser General Public License for
 * more details.
 *
 * You should have received a copy of the GNU Lesser General Public License
 * along with Kiama.  (See files COPYING and COPYING.LESSER.)  If not, see
 * <http://www.gnu.org/licenses/>.
 */

/*
 * This file is derived from a JastAdd implementation of PicoJava, created
 * in the Department of Computer Science at Lund University.  See the
 * following web site for details:
 *
 * http://jastadd.cs.lth.se/examples/PicoJava/index.shtml
 */

package org.kiama
package example.picojava

import org.kiama.attribution.Attribution
import PicoJavaTree.PicoJavaTree

class ErrorCheck (val tree : PicoJavaTree) extends Attribution with
        NameResolution with TypeAnalyser with NullObjects with PredefinedTypes {

    import PicoJavaTree._
<<<<<<< HEAD
    import org.kiama.rewriting.Rewriter.collectall
    import org.kiama.util.Messaging.message
=======
    import PredefinedTypes._
    import TypeAnalyser._
    import java.util.ArrayList
    import org.kiama.attribution.Attributable
    import org.kiama.attribution.Attribution._
    import org.kiama.util.Patterns.HasParent
    import org.kiama.util.Positions
>>>>>>> 7aaa2b23
    import scala.collection.immutable.Seq

    /**
     * All of the error messages for a program.
     *
     * public Collection Program.errors() {
     *    Collection c = new ArrayList();
     *    collectErrors(c);
     *    return c;
     * }
     *
     * public void ASTNode.collectErrors(Collection c) {
     *    for(int i = 0; i < getNumChild(); i++)
     *        getChild(i).collectErrors(c);
     * }
     *
     * public void AssignStmt.collectErrors(Collection c) {
     *     super.collectErrors(c);
     *     if(!getValue().type().isSubtypeOf(getVariable().type()))
     *         error(c, "Can not assign a variable of type " + getVariable().type().getName() +
     *               " to a value of type " + getValue().type().getName());
     * }
     *
     * public void ClassDecl.collectErrors(Collection c) {
     *    super.collectErrors(c);
     *    if(hasCycleOnSuperclassChain())
     *       error(c, "Cyclic inheritance chain for class " + getName());
     * }
     *
     * public void WhileStmt.collectErrors(Collection c) {
     *     super.collectErrors(c);
     *     if(!getCondition().type().isSubtypeOf(booleanType()))
     *         error(c, "Condition must be a boolean expression");
     *     if(!getCondition().isValue())
     *         error(c, "Condition must be a value");
     * }
     *
     * public void IdnUse.collectErrors(Collection c) {
     *     super.collectErrors(c);
     *     if(decl().isUnknown() && (!isQualified() || !qualifier().type().isUnknown()))
     *         error(c, "Unknown identifier " + getName());
     * }
     */

<<<<<<< HEAD
            case a : AssignStmt if !isSubtypeOf (tipe (a.Value)) (tipe (a.Variable)) =>
                message (a, s"Can not assign a variable of type ${tipe (a.Variable).Name} to a value of type ${tipe (a.Value).Name}")
=======
    def errors (p : Program) : ArrayList[String] = {
        val c = new ArrayList[String]
        collectErrors (p, c)
        c
    }
>>>>>>> 7aaa2b23

    def error (c : ArrayList[String], s : String) {
        c.add (s)
    }

<<<<<<< HEAD
            case s : WhileStmt =>
                message (s, "Condition must be a boolean expression",
                        !isSubtypeOf (tipe (s.Condition)) (booleanType (s))) ++
                message (s, "Condition must be a value",
                         !isValue (s.Condition))

            case i : IdnUse if isUnknown (decl (i)) && (!isQualified (i) || !isUnknown (tipe (qualifier (i)))) =>
                message (i, s"Unknown identifier ${i.Name}")
=======
    def collectErrors (p : Attributable, c : ArrayList[String]) {

        // Collect error from p's children
        val children = p.children
        while (children.hasNext) {
            collectErrors (children.next (), c)
        }

        // Collect errors from p
        p match {
            case a : AssignStmt if (!isSubtypeOf (a.Variable->tipe) (a.Value->tipe)) =>
                error (c, s"Can not assign a variable of type ${(a.Variable->tipe).Name} to a value of type ${(a.Value->tipe).Name}")
            case d : ClassDecl if (hasCycleOnSuperclassChain (d)) =>
                error (c, s"Cyclic inheritance chain for class ${d.Name}")
            case s : WhileStmt if (!isSubtypeOf (s.Condition->tipe) (booleanType (s))) =>
                error (c, "Condition must be a boolean expression")
            case s :  WhileStmt if (!isValue (s.Condition)) =>
                error (c, "Condition must be a value")
            case i : IdnUse if (isUnknown (i->decl) && (!isQualified (i) || !isUnknown (i->qualifier->tipe))) =>
                error (c, s"Unknown identifier ${i.Name}")
            case _ =>
                // Do nothing
        }
>>>>>>> 7aaa2b23

    }

    /**
     * Is this entity qualified?
     *
     * eq Program.getBlock().isQualified() = false;
     * eq Program.getPredefinedType(int i).isQualified() = false;
     * eq Dot.getIdnUse().isQualified() = true;
     * inh boolean IdnUse.isQualified();
     * inh boolean TypeDecl.isQualified();
     */
    val isQualified : IdnUse => Boolean =
        attr {
            case tree.parent (_ : Dot) => true
            case _                        => false
        }

    /**
     * What is the qualifier?
     *
     * eq Program.getBlock().qualifier() {
     *    throw new Error("Can not compute qualifier for non qualified names");
     * }
     * eq Program.getPredefinedType(int i).qualifier() {
     *    throw new Error("Can not compute qualifier for non qualified names");
     * }
     * eq Dot.getIdnUse().qualifier() = getObjectReference();
     * inh Access IdnUse.qualifier();
     * inh Access TypeDecl.qualifier();
     */
    val qualifier : IdnUse => Access =
        attr {
            case tree.parent (Dot (o, _)) =>
                o
            case _ =>
                sys.error ("Can not compute qualifier for non qualified names")
        }

}<|MERGE_RESOLUTION|>--- conflicted
+++ resolved
@@ -36,18 +36,9 @@
         NameResolution with TypeAnalyser with NullObjects with PredefinedTypes {
 
     import PicoJavaTree._
-<<<<<<< HEAD
-    import org.kiama.rewriting.Rewriter.collectall
+    import java.util.ArrayList
     import org.kiama.util.Messaging.message
-=======
-    import PredefinedTypes._
-    import TypeAnalyser._
-    import java.util.ArrayList
-    import org.kiama.attribution.Attributable
-    import org.kiama.attribution.Attribution._
-    import org.kiama.util.Patterns.HasParent
     import org.kiama.util.Positions
->>>>>>> 7aaa2b23
     import scala.collection.immutable.Seq
 
     /**
@@ -92,55 +83,45 @@
      * }
      */
 
-<<<<<<< HEAD
-            case a : AssignStmt if !isSubtypeOf (tipe (a.Value)) (tipe (a.Variable)) =>
-                message (a, s"Can not assign a variable of type ${tipe (a.Variable).Name} to a value of type ${tipe (a.Value).Name}")
-=======
-    def errors (p : Program) : ArrayList[String] = {
+    // lazy val errors : ArrayList[String] = {
+    def errors : ArrayList[String] = {
         val c = new ArrayList[String]
-        collectErrors (p, c)
+        collectErrors (tree.root, c)
         c
     }
->>>>>>> 7aaa2b23
 
     def error (c : ArrayList[String], s : String) {
         c.add (s)
     }
 
-<<<<<<< HEAD
-            case s : WhileStmt =>
-                message (s, "Condition must be a boolean expression",
-                        !isSubtypeOf (tipe (s.Condition)) (booleanType (s))) ++
-                message (s, "Condition must be a value",
-                         !isValue (s.Condition))
-
-            case i : IdnUse if isUnknown (decl (i)) && (!isQualified (i) || !isUnknown (tipe (qualifier (i)))) =>
-                message (i, s"Unknown identifier ${i.Name}")
-=======
-    def collectErrors (p : Attributable, c : ArrayList[String]) {
+    def collectErrors (p : Product, c : ArrayList[String]) {
 
         // Collect error from p's children
-        val children = p.children
+        val children = p.productIterator
         while (children.hasNext) {
-            collectErrors (children.next (), c)
+            children.next () match {
+                case cp : Product =>
+                    collectErrors (cp, c)
+                case _ =>
+                    // Do nothing
+            }
         }
 
         // Collect errors from p
         p match {
-            case a : AssignStmt if (!isSubtypeOf (a.Variable->tipe) (a.Value->tipe)) =>
-                error (c, s"Can not assign a variable of type ${(a.Variable->tipe).Name} to a value of type ${(a.Value->tipe).Name}")
+            case a : AssignStmt if (!isSubtypeOf (tipe (a.Variable)) (tipe (a.Value))) =>
+                error (c, s"Can not assign a variable of type ${tipe (a.Variable).Name} to a value of type ${tipe (a.Value).Name}")
             case d : ClassDecl if (hasCycleOnSuperclassChain (d)) =>
                 error (c, s"Cyclic inheritance chain for class ${d.Name}")
-            case s : WhileStmt if (!isSubtypeOf (s.Condition->tipe) (booleanType (s))) =>
+            case s : WhileStmt if (!isSubtypeOf (tipe (s.Condition)) (booleanType (s))) =>
                 error (c, "Condition must be a boolean expression")
             case s :  WhileStmt if (!isValue (s.Condition)) =>
                 error (c, "Condition must be a value")
-            case i : IdnUse if (isUnknown (i->decl) && (!isQualified (i) || !isUnknown (i->qualifier->tipe))) =>
+            case i : IdnUse if (isUnknown (decl (i)) && (!isQualified (i) || !isUnknown (tipe (qualifier (i))))) =>
                 error (c, s"Unknown identifier ${i.Name}")
             case _ =>
                 // Do nothing
         }
->>>>>>> 7aaa2b23
 
     }
 
