--- conflicted
+++ resolved
@@ -117,11 +117,7 @@
             typedecl => {
                 case UnknownDecl (_) => true
                 case t : TypeDecl    =>
-<<<<<<< HEAD
-                    (t == typedecl) || (superClass (typedecl) != null) && (isSubtypeOf (superClass (typedecl)) (t))
-=======
-                    (t eq typedecl) || (typedecl->superClass != null) && (isSubtypeOf (typedecl->superClass) (t))
->>>>>>> 7aaa2b23
+                    (t eq typedecl) || (superClass (typedecl) != null) && (isSubtypeOf (superClass (typedecl)) (t))
             }
         }
 
