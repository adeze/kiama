--- conflicted
+++ resolved
@@ -34,16 +34,10 @@
 
 class ErrorTests extends RegexParserTests with SyntaxAnalyser {
 
-<<<<<<< HEAD
     import org.kiama.example.picojava.ErrorCheck
     import org.kiama.example.picojava.PicoJavaTree.PicoJavaTree
     import org.kiama.util.Message
     import org.kiama.util.Positions.positionAt
-=======
-    import java.util.ArrayList
-    import org.kiama.attribution.Attribution.initTree
-    import org.kiama.example.picojava.ErrorCheck.errors
->>>>>>> 7aaa2b23
 
     /**
      * Parse the illegal program and make sure that the errors and their
@@ -71,24 +65,14 @@
 """;
         assertParseCheck (text, program) {
             ast =>
-<<<<<<< HEAD
                 val tree = new PicoJavaTree (ast)
                 val analyser = new ErrorCheck (tree)
-                assertMessages (analyser.errors (ast),
-                    Message ("Cyclic inheritance chain for class A", positionAt (3, 3)),
-                    Message ("Unknown identifier b", positionAt (5, 9)),
-                    Message ("Can not assign a variable of type boolean to a value of type A", positionAt (7, 5)),
-                    Message ("Cyclic inheritance chain for class B", positionAt (9, 3)),
-                    Message ("Can not assign a variable of type C to a value of type D", positionAt (17, 3)))
-=======
-                initTree (ast)
-                val messages = errors (ast)
+                val messages = analyser.errors
                 assertResult ("Unknown identifier b") (messages.get (0))
                 assertResult ("Can not assign a variable of type boolean to a value of type A") (messages.get (1))
                 assertResult ("Cyclic inheritance chain for class A") (messages.get (2))
                 assertResult ("Cyclic inheritance chain for class B") (messages.get (3))
                 assertResult ("Can not assign a variable of type C to a value of type D") (messages.get (4))
->>>>>>> 7aaa2b23
         }
     }
 
