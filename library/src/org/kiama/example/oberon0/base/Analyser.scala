/*
 * This file is part of Kiama.
 *
 * Copyright (C) 2011-2014 Anthony M Sloane, Macquarie University.
 *
 * Kiama is free software: you can redistribute it and/or modify it under
 * the terms of the GNU Lesser General Public License as published by the
 * Free Software Foundation, either version 3 of the License, or (at your
 * option) any later version.
 *
 * Kiama is distributed in the hope that it will be useful, but WITHOUT ANY
 * WARRANTY; without even the implied warranty of MERCHANTABILITY or FITNESS
 * FOR A PARTICULAR PURPOSE.  See the GNU Lesser General Public License for
 * more details.
 *
 * You should have received a copy of the GNU Lesser General Public License
 * along with Kiama.  (See files COPYING and COPYING.LESSER.)  If not, see
 * <http://www.gnu.org/licenses/>.
 */

package org.kiama
package example.oberon0
package base

import org.kiama.attribution.Attribution

<<<<<<< HEAD
trait Analyser extends Attribution with SymbolTable {

    import org.kiama.attribution.Decorators
    import org.kiama.rewriting.Rewriter.collectall
    import org.kiama.util.Messaging.{Messages, noMessages}
    import source.SourceNode
    import source.SourceTree.SourceTree

    /**
     * The tree in which this analysis is being performed.
     */
    def tree : SourceTree

    /**
     * Decorators on the analysed tree.
     */
    lazy val decorators = new Decorators (tree)
=======
    import org.kiama.attribution.Attribution.attr
    import org.kiama.util.Messaging.{collectmessages, Messages, noMessages}
    import source.SourceTree
>>>>>>> 7aaa2b23

    /**
     * The semantic errors for a tree.
     */
<<<<<<< HEAD
    val errors =
        attr (collectall {
            case n : SourceNode =>
=======
    val errors : SourceTree => Messages =
        attr { collectmessages {
            case n : SourceTree =>
>>>>>>> 7aaa2b23
                errorsDef (n)
        }}

    /**
     * The error checking for this level, overridden to extend at later
     * levels. No errors are collected at this level.
     */
    def errorsDef (n : SourceNode) : Messages =
        noMessages

}<|MERGE_RESOLUTION|>--- conflicted
+++ resolved
@@ -24,12 +24,10 @@
 
 import org.kiama.attribution.Attribution
 
-<<<<<<< HEAD
 trait Analyser extends Attribution with SymbolTable {
 
     import org.kiama.attribution.Decorators
-    import org.kiama.rewriting.Rewriter.collectall
-    import org.kiama.util.Messaging.{Messages, noMessages}
+    import org.kiama.util.Messaging.{collectmessages, Messages, noMessages}
     import source.SourceNode
     import source.SourceTree.SourceTree
 
@@ -42,26 +40,15 @@
      * Decorators on the analysed tree.
      */
     lazy val decorators = new Decorators (tree)
-=======
-    import org.kiama.attribution.Attribution.attr
-    import org.kiama.util.Messaging.{collectmessages, Messages, noMessages}
-    import source.SourceTree
->>>>>>> 7aaa2b23
 
     /**
-     * The semantic errors for a tree.
+     * The semantic errors for the tree.
      */
-<<<<<<< HEAD
-    val errors =
-        attr (collectall {
-            case n : SourceNode =>
-=======
-    val errors : SourceTree => Messages =
-        attr { collectmessages {
-            case n : SourceTree =>
->>>>>>> 7aaa2b23
+    lazy val errors : Messages =
+        collectmessages (tree) {
+            case n =>
                 errorsDef (n)
-        }}
+        }
 
     /**
      * The error checking for this level, overridden to extend at later
