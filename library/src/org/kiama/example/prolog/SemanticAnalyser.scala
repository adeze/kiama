/*
 * This file is part of Kiama.
 *
 * Copyright (C) 2011-2014 Anthony M Sloane, Macquarie University.
 *
 * Kiama is free software: you can redistribute it and/or modify it under
 * the terms of the GNU Lesser General Public License as published by the
 * Free Software Foundation, either version 3 of the License, or (at your
 * option) any later version.
 *
 * Kiama is distributed in the hope that it will be useful, but WITHOUT ANY
 * WARRANTY; without even the implied warranty of MERCHANTABILITY or FITNESS
 * FOR A PARTICULAR PURPOSE.  See the GNU Lesser General Public License for
 * more details.
 *
 * You should have received a copy of the GNU Lesser General Public License
 * along with Kiama.  (See files COPYING and COPYING.LESSER.)  If not, see
 * <http://www.gnu.org/licenses/>.
 */

package org.kiama
package example.prolog

import PrologTree.PrologTree
import org.kiama.util.Messaging

import org.kiama.attribution.Attribution

class SemanticAnalyser (tree : PrologTree) extends Attribution {

    import PrologTree._
    import SymbolTable._
<<<<<<< HEAD
    import org.kiama.rewriting.Rewriter.collectall
=======
    import org.kiama.attribution.Attribution._
>>>>>>> 7aaa2b23
    import org.kiama.util.Message
    import org.kiama.util.Messaging.{check, collectmessages, message, Messages}
    import org.kiama.util.{Entity, UnknownEntity}
    import scala.collection.immutable.Seq

    /**
     * The semantic error messages for a given tree.
     */
    val errors : PrologTree => Messages =
        attr { collectmessages {
            case n @ Pred (s, ts) =>
                check (entity (n)) {
                    case Predicate (argtypes) if argtypes.length != ts.length =>
                        message (n, s"$s should have ${argtypes.length} arguments but has ${ts.length}")
                    case UnknownEntity () =>
                        message (n, s"$s is not declared")
                } ++
                checktype (n)

            case n @ Atom (s) =>
                check (entity (n)) {
                    case Predicate (argtypes) if argtypes.length != 0 =>
                        message (n, s"$s should have ${argtypes.length} arguments but has 0")
                    case UnknownEntity () =>
                        message (n, s"$s is not declared")
                } ++
                checktype (n)

            case n : Term =>
                checktype (n)
        }}

    /**
     * Check types: issue a message if n's type is not compatible with its
     * expected type.  The unknown type is compatible with any other type.
     */
    def checktype (n : Term) : Messages =
        message (n, s"argument ${tipe (n)} found, ${exptipe (n)} expected",
                 (tipe (n) != UnknownType ()) && (exptipe (n) != UnknownType ()) &&
                    (tipe (n) != exptipe (n)))

    /**
     * Default environment.  Contains entities for the pre-defined
     * predicates for lists: cons and nil.
     */
    val defenv : Environment =
        rootenv ("nil" -> Predicate (Seq ()),
                 "cons" -> Predicate (Seq (UnknownType (), ListType ())))

    /**
     * The environment containing all bindings visible at a particular
     * node in the tree, not including any that are defined at that node.
     * If we are at the top of the tree, initialise the environment to
     * be empty.  Otherwise, if we are in a sequence, ask the previous
     * node for its environment, including any definitions there.  If
     * we are the first in a sequence or not in a sequence, ask the parent.
     */
    val envin : PrologNode => Environment =
        attr {
            case tree.prev (p) =>
                env (p)
            case tree.parent (p) =>
                envin (p)
            case _ =>
                defenv
        }

    /**
     * The environment containing all bindings visible "after" a
     * particular node in the tree.  The only nodes that add bindings
     * are the first occurrence of any particular predicate.  Other
     * nodes just pass the environment through: a node with children
     * gets the env coming out of its last child; a node with no
     * children just passes its own envin.
     *
     * For type checking we record the types of predicate arguments.
     * If this is the defining occurrence of a predicate, we obtain
     * the types of the actual arguments and use those.  Otherwise,
     * we use only those argument types for which we don't know
     * anything already.
     */
    val env : PrologNode => Environment =
        attr {
            case n @ Pred (s, ts) =>
                val argtypes = ts map tipe
                lookup (envin (n), s, UnknownEntity (), true) match {
                    case Predicate (oldargtypes) =>
                        val extargtypes = argtypes.padTo (oldargtypes.length, UnknownType ())
                        val newargtypes =
                            (oldargtypes, extargtypes).zipped.map {
                                case (UnknownType (), argtipe) =>
                                    argtipe
                                case (oldtipe, _) =>
                                    oldtipe
                            }
                        define (envin (n), s, Predicate (newargtypes))
                    case _ =>
                        define (envin (n), s, Predicate (argtypes))
                }
            case n @ Atom (s) if ! isDefinedInEnv (envin (n), s) =>
                define (envin (n), s, Predicate (Nil))
            case tree.lastChild (c) =>
                env (c)
            case n =>
                envin (n)
        }

    /**
     * The program entity referred to by a predicate or atom.  We just look in the
     * environment.  If it's not there, then use the unknown entity.  If we
     * have implemented the environments correctly, nothing can be unknown
     * since the first appearance is the defining ocurrence.
     */
    val entity : NamedLiteral => Entity =
        attr {
            case n @ Pred (s, ts) =>
                lookup (env (n), s, UnknownEntity (), true)
            case n @ Atom (s) =>
                lookup (env (n), s, UnknownEntity (), true)
        }

    /**
     * The entity for a given predicate or atom that is implied by the context.
     * This differs from entity because it doesn't account for information
     * implied by the node itself.  Used for type checking since we don't want
     * to use information from this node to check this node (a circularity).
     */
    val entityin : NamedLiteral => Entity =
        attr {
            case n @ Pred (s, ts) =>
                lookup (envin (n), s, UnknownEntity (), true)
            case n @ Atom (s) =>
                lookup (envin (n), s, UnknownEntity (), true)
        }

    /**
     * The environment of variables that are visible at this node.  This env
     * gets reset for each clause since the variables of one clause are not
     * related to those in the next clause.
     */
    val varsin : PrologNode => Environment =
        attr {
            case c : Clause =>
                rootenv ()
            case tree.prev (p) =>
                vars (p)
            case tree.parent (p) =>
                varsin (p)
        }

    /**
     * The environment containing visible variables *after* this node.  Only
     * updates at variable nodes.  If the variable has not been seen before,
     * we insert a binding to a new variable with a type give by the expected
     * type for the context.  Otherwise, if the variable has been seen before,
     * if it has an unknown type, then we update that type to the expected
     * type for the context.  Otherwise, the variable has been seen before and
     * already has a type constraint, so we don't change anything.
     */
    val vars : PrologNode => Environment =
        attr {
            case n @ Var (s) =>
                lookup (varsin (n), s, UnknownEntity (), true) match {
                    case Variable (UnknownType ()) =>
                        define (varsin (n), s, Variable (exptipe (n)))
                    case Variable (_) =>
                        varsin (n)
                    case UnknownEntity () =>
                        define (varsin (n), s, Variable (exptipe (n)))
                }
            case tree.lastChild (c) =>
                vars (c)
            case n =>
                varsin (n)
        }

    /**
     * The variable entity for a particular variable name, given by
     * the context before this occurrence.
     */
    val varentity : Var => Entity =
        attr {
            case n @ Var (s) =>
                lookup (varsin (n), s, UnknownEntity (), true)
        }

    /**
     * The type of a term given by the previous uses.
     */
    val tipe : Term => Type =
        attr {
            case Atom (_)         => AtomType ()
            case Integer (_)      => IntegerType ()
            case Pred ("cons", _) => ListType ()
            case Pred ("nil", _)  => ListType ()
            case n @ Var (s) =>
                varentity (n) match {
                    case Variable (t) => t
                    case _            => UnknownType ()
                }
            case _                => UnknownType ()
        }

    /**
     * The expected type of a term, given by the context.  The only
     * place that terms can be used is as predicate arguments, so we
     * look up the predicate to find out what its argument constraints
     * are and select the one that corresponds to this argument.  The
     * index property gives us the position of the variable in the
     * argument list.
     */
    val exptipe : Term => Type =
        attr {
            case tree.parent.pair (n, p : Pred) =>
                entityin (p) match {
                    case Predicate (argtypes) =>
                        val i = tree.index (n)
                        if (i < argtypes.length)
                            argtypes (i)
                        else
                            UnknownType ()
                    case _ =>
                        UnknownType ()
                }
            case _ =>
                UnknownType ()
        }

}<|MERGE_RESOLUTION|>--- conflicted
+++ resolved
@@ -30,12 +30,6 @@
 
     import PrologTree._
     import SymbolTable._
-<<<<<<< HEAD
-    import org.kiama.rewriting.Rewriter.collectall
-=======
-    import org.kiama.attribution.Attribution._
->>>>>>> 7aaa2b23
-    import org.kiama.util.Message
     import org.kiama.util.Messaging.{check, collectmessages, message, Messages}
     import org.kiama.util.{Entity, UnknownEntity}
     import scala.collection.immutable.Seq
@@ -43,8 +37,8 @@
     /**
      * The semantic error messages for a given tree.
      */
-    val errors : PrologTree => Messages =
-        attr { collectmessages {
+    lazy val errors : Messages =
+        collectmessages (tree) {
             case n @ Pred (s, ts) =>
                 check (entity (n)) {
                     case Predicate (argtypes) if argtypes.length != ts.length =>
@@ -65,7 +59,7 @@
 
             case n : Term =>
                 checktype (n)
-        }}
+        }
 
     /**
      * Check types: issue a message if n's type is not compatible with its
