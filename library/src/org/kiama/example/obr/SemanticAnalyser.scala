/*
 * This file is part of Kiama.
 *
 * Copyright (C) 2009-2014 Anthony M Sloane, Macquarie University.
 * Copyright (C) 2010-2014 Dominic Verity, Macquarie University.
 *
 * Kiama is free software: you can redistribute it and/or modify it under
 * the terms of the GNU Lesser General Public License as published by the
 * Free Software Foundation, either version 3 of the License, or (at your
 * option) any later version.
 *
 * Kiama is distributed in the hope that it will be useful, but WITHOUT ANY
 * WARRANTY; without even the implied warranty of MERCHANTABILITY or FITNESS
 * FOR A PARTICULAR PURPOSE.  See the GNU Lesser General Public License for
 * more details.
 *
 * You should have received a copy of the GNU Lesser General Public License
 * along with Kiama.  (See files COPYING and COPYING.LESSER.)  If not, see
 * <http://www.gnu.org/licenses/>.
 */

package org.kiama
package example.obr

import ObrTree.ObrTree
import org.kiama.attribution.Attribution

class SemanticAnalyser (val tree : ObrTree) extends Attribution {

    import ObrTree._
    import SymbolTable._
<<<<<<< HEAD
    import org.kiama.attribution.Decorators
    import org.kiama.rewriting.Rewriter.collectall
=======
    import org.kiama.attribution.Attribution._
    import org.kiama.attribution.Decorators.{chain, Chain}
>>>>>>> 7aaa2b23
    import org.kiama.util.{Entity, MultipleEntity, UnknownEntity}
    import org.kiama.util.Message
    import org.kiama.util.Messaging.{check, checkuse, collectmessages, Messages, message, noMessages}
    import scala.collection.immutable.Seq

    val decorators = new Decorators (tree)
    import decorators.{chain, Chain}

    /**
     * The semantic error messages for a given tree.
     */
    val errors : ObrTree => Messages =
        attr { collectmessages {
            case p @ ObrInt (i1, ds, ss, i2) if i1 != i2 =>
                message (p, s"identifier $i2 at end should be $i1")

            case d @ IdnDef (i) if entity (d) == MultipleEntity () =>
                message (d, s"$i is declared more than once")

            case u @ IdnUse (i) if entity (u) == UnknownEntity () =>
                message (u, s"$i is not declared")

            case n @ AssignStmt (l, r) if !assignable (l) =>
                message (l, "illegal assignment")

            case n @ ExitStmt () if !isinloop (n) =>
                message (n, "an EXIT statement must be inside a LOOP statement")

            case ForStmt (n @ IdnUse (i), e1, e2, ss) =>
                checkuse (entity (n)) {
                    case ent =>
                        val t = enttipe (ent)
                        message (n, s"for loop variable $i must be integer",
                                 (t != IntType ()) && (t != UnknownType ()))
                }

            // Check a RAISE statement to make sure its parameter is an exception constant.
            case n @ RaiseStmt (v @ IdnUse (i)) =>
                checkuse (entity (v)) {
                    case ent =>
                        val t = enttipe (ent)
                        message (n, s"raise parameter $i must be an exception constant",
                                 (t != ExnType ()) && (t != UnknownType ()))
                }

            // Check a CATCH clause to make sure its parameter is an exception constant.
            case n @ Catch (v @ IdnUse (i), ss) =>
                checkuse (entity (v)) {
                    case ent =>
                        val t = enttipe (ent)
                        message (n, s"catch clause parameter $i must be an exception constant",
                                 (t != ExnType ()) && (t != UnknownType ()))
                }

            case RecordVar (n @ IdnDef (i), _) =>
                checkuse (entity (n)) {
                     case Variable (RecordType (fs)) =>
                         message (n, s"$i contains duplicate field(s)",
                                  fs.distinct.length != fs.length)
                }

            case e : Expression =>
                check (e) {
                    case IndexExp (v @ IdnUse (a), r) =>
                        check (enttipe (entity (v))) {
                            case ArrayType (_) | UnknownType () =>
                                noMessages
                            case _ =>
                                message (v, s"attempt to index the non-array $a")
                        }

                    case FieldExp (v @ IdnUse (r), f) =>
                        check (enttipe (entity (v))) {
                            case RecordType (fs) =>
                                message (v, s"$f is not a field of $r", ! (fs contains f))
                            case _ =>
                                message (v, s"attempt to access field of non-record $r")
                        }
                } ++
<<<<<<< HEAD
                message (e, s"""type error: expected ${exptipe (e).mkString(" or ")} got ${tipe (e)}""",
                         ! (exptipe (e) exists ((_ : TypeBase) iscompatible tipe (e))))
        })
=======
                message (e, s"""type error: expected ${(e->exptipe).mkString(" or ")} got ${e->tipe}""",
                         ! (e->exptipe exists ((_ : TypeBase) iscompatible e->tipe)))
        }}
>>>>>>> 7aaa2b23

    /**
     * Attribute to consecutively number enumeration constants.
     */
    val enumconstnum : ObrNode => Int =
        attr {
            case tree.prev (p) =>
                enumconstnum (p) + 1
            case _ =>
                0
        }

    /**
     * Pre-defined exception numbers
     */
    val divideByZeroExn : Int = 0
    val indexOutOfBoundsExn : Int = 1
    val userExn : Int = 2

    /**
     * Attribute to consecutively number exception constants
     */
    val exnconstnum : ObrNode => Int =
        attr {
            case tree.prev (p) =>
                p match {
                    case d : ExnConst   => exnconstnum (d) + 1
                    case d              => exnconstnum (d)
                }
            case _ =>
                userExn
        }

    /**
     * Initial environment, primed with bindings for pre-defined identifiers.
     */
    val initenv =
        rootenv (
            "DivideByZero" -> Constant (ExnType (), divideByZeroExn),
            "IndexOutOfBounds" -> Constant (ExnType (), indexOutOfBoundsExn)
        )

    /**
     * The entity defined by a defining occurrence of an identifier.
     * Defined by the context of the occurrence.
     */
    lazy val defentity : IdnDef => Entity =
        attr {
            case tree.parent (p) =>
                p match {
                    case _ : IntParam | _ : IntVar =>
                        Variable (IntType ())
                    case _ : BoolVar =>
                         Variable (BoolType ())
                    case ArrayVar (_, v) =>
                        Variable (ArrayType (v))
                    case RecordVar (IdnDef (i), fs) =>
                        Variable (RecordType (fs))
                    case EnumVar (IdnDef (i), _) =>
                        Variable (EnumType (i))
                    case tree.parent.pair (p @ EnumConst (IdnDef (i)), EnumVar (IdnDef (pi), _)) =>
                        Constant (EnumType (pi), enumconstnum (p))
                    case p : ExnConst =>
                        Constant (ExnType (), exnconstnum (p))
                    case IntConst (_, v) =>
                        Constant (IntType (), v)
                    case _ =>
                        UnknownEntity ()
                }
        }

    /**
     * The environment containing bindings for things that are being defined.
     */
    lazy val defenv : Chain[Environment] =
        chain (defenvin, defenvout)

    def defenvin (in : ObrNode => Environment) : ObrNode ==> Environment = {

        // At the root, get the initial environment
        case n : ObrInt =>
            initenv

    }

    def defenvout (out : ObrNode => Environment) : ObrNode ==> Environment = {

        // At a defining occurrence of an identifier, check to see if it's already
        // been defined in this scope. If so, change its entity to MultipleEntity,
        // otherwise use the entity appropriate for this definition.
        case n @ IdnDef (i) =>
            defineIfNew (out (n), i, defentity (n))

    }

    /**
     * The environment to use to lookup names at a node.
     */
    lazy val env : ObrNode => Environment =
        attr {

            // At a scope-introducing node, get the final value of the
            // defining environment, so that all of the definitions of
            // that scope are present.
            case tree.lastChild.pair (n : ObrInt, c) =>
                defenv (c)

            // Otherwise, ask our parent so we work out way up to the
            // nearest scope node ancestor (which represents the smallest
            // enclosing scope).
            case tree.parent (p) =>
                env (p)

        }

    /**
     * The program entity referred to by an identifier definition or use.
     */
    lazy val entity : IdnTree => Entity =
        attr {

            // Just look the identifier up in the environment at the node.
            // Return `UnknownEntity` if the identifier is not defined.
            case n =>
                lookup (env (n), n.idn, UnknownEntity ())

        }

    /**
     * What is the type of an expression?
     */
    val tipe : Expression => Type =
        attr {
            case AndExp (l, r)      => BoolType ()
            case BoolExp (b)        => BoolType ()
            case EqualExp (l, r)    => BoolType ()
            case FieldExp (r, f)    => IntType ()
            case GreaterExp (l, r)  => BoolType ()
            case IdnExp (n)         => enttipe (entity (n))
            case IndexExp (l, r)    => IntType ()
            case IntExp (i)         => IntType ()
            case LessExp (l, r)     => BoolType ()
            case MinusExp (l, r)    => IntType ()
            case ModExp (l, r)      => IntType ()
            case NegExp (e)         => IntType ()
            case NotEqualExp (l, r) => BoolType ()
            case NotExp (e)         => BoolType ()
            case OrExp (l, r)       => BoolType ()
            case PlusExp (l, r)     => IntType ()
            case SlashExp (l, r)    => IntType ()
            case StarExp (l, r)     => IntType ()
        }

    /**
     * What is the expected type of an expression?  I.e., what type does
     * the context impose on it.  Returns UnknownType () if any type will do.
     */
    val exptipe : Expression => Set[TypeBase] =
        attr {
            case tree.parent.pair (e, p) =>
                p match {
                    case AssignStmt (IndexExp (_, _), e1) if e eq e1    => Set (IntType ())
                    case AssignStmt (FieldExp (_, _), e1) if e eq e1    => Set (IntType ())
                    case AssignStmt (IdnExp (v), e1) if e eq e1         => Set (enttipe (entity (v)))

                    case ForStmt (_, _, _, _)                           => Set (IntType ())
                    case IfStmt (_, _, _)                               => Set (BoolType ())
                    case ReturnStmt (_)                                 => Set (IntType ())
                    case WhileStmt (_, _)                               => Set (BoolType ())

                    case AndExp (_, _)                                  => Set (BoolType ())
                    case EqualExp (l, e1) if e eq e1                    => Set (tipe (l))

                    // The left operand of a GreaterExp must be an integer or an enumeration value
                    case GreaterExp (e1, _) if e eq e1                  => Set (IntType (), EnumTypes ())
                    // The left and right operands of a GreaterExp must have the same type
                    case GreaterExp (l, e1) if e eq e1                  =>
                        if ((tipe (l) == IntType ()) || (tipe (l).isInstanceOf[EnumType]))
                            Set (tipe (l))
                        else
                            Set (UnknownType ())

                    case IndexExp (_, e1) if e eq e1                    => Set (IntType ())

                    // The left operand of a LessExp must be an integer or an enumeration value
                    case LessExp (e1, _) if e eq e1                     => Set (IntType (), EnumTypes ())
                    // The left and right operands of a LessExp must have the same type
                    case LessExp (l, e1) if e eq e1                     =>
                        if ((tipe (l) == IntType ()) || (tipe (l).isInstanceOf[EnumType]))
                            Set (tipe (l))
                        else
                            Set (UnknownType ())

                    case MinusExp (_, _)                                => Set (IntType ())
                    case ModExp (_, _)                                  => Set (IntType ())
                    case NegExp (_)                                     => Set (IntType ())
                    case NotEqualExp (l, e1) if e eq e1                 => Set (tipe (l))
                    case NotExp (_)                                     => Set (BoolType ())
                    case OrExp (_, _)                                   => Set (BoolType ())
                    case PlusExp (_, _)                                 => Set (IntType ())
                    case SlashExp (_, _)                                => Set (IntType ())
                    case StarExp (_, _)                                 => Set (IntType ())

                    case _                                              => Set (UnknownType ())
                }
        }

    /**
     * Is the expression something that can be assigned to?
     */
    val assignable : Expression => Boolean =
        attr {
            case IdnExp (n)      => isassignable (entity (n))
            case IndexExp (_, _) => true
            case FieldExp (_, _) => true
            case _               => false
        }

    /**
     * Is the entity assignable?
     */
    val isassignable : Entity => Boolean =
        attr {
            case _ : Constant => false
            case _            => true
        }

    /**
     * Is this statement inside a LOOP statement?  Used to
     * check that EXIT statements are placed appropriately.
     */
    val isinloop : ObrNode => Boolean =
        attr {
            case tree.parent (_ : LoopStmt) =>
                true
            case tree.parent (p) =>
                isinloop (p)
            case _ =>
                false
        }

    /**
     * The type of an entity.
     */
    val enttipe : Entity => Type =
        attr {
            case Variable (tipe)    => tipe
            case Constant (tipe, _) => tipe
            case _                  => UnknownType ()
        }

    /**
     * Is an entity constant or not?
     */
    val isconst : Entity => Boolean =
        attr {
            case _ : Variable => false
            case _            => true
        }

}<|MERGE_RESOLUTION|>--- conflicted
+++ resolved
@@ -29,13 +29,7 @@
 
     import ObrTree._
     import SymbolTable._
-<<<<<<< HEAD
     import org.kiama.attribution.Decorators
-    import org.kiama.rewriting.Rewriter.collectall
-=======
-    import org.kiama.attribution.Attribution._
-    import org.kiama.attribution.Decorators.{chain, Chain}
->>>>>>> 7aaa2b23
     import org.kiama.util.{Entity, MultipleEntity, UnknownEntity}
     import org.kiama.util.Message
     import org.kiama.util.Messaging.{check, checkuse, collectmessages, Messages, message, noMessages}
@@ -45,10 +39,10 @@
     import decorators.{chain, Chain}
 
     /**
-     * The semantic error messages for a given tree.
-     */
-    val errors : ObrTree => Messages =
-        attr { collectmessages {
+     * The semantic error messages for the tree.
+     */
+    lazy val errors : Messages =
+        collectmessages (tree) {
             case p @ ObrInt (i1, ds, ss, i2) if i1 != i2 =>
                 message (p, s"identifier $i2 at end should be $i1")
 
@@ -115,15 +109,9 @@
                                 message (v, s"attempt to access field of non-record $r")
                         }
                 } ++
-<<<<<<< HEAD
                 message (e, s"""type error: expected ${exptipe (e).mkString(" or ")} got ${tipe (e)}""",
                          ! (exptipe (e) exists ((_ : TypeBase) iscompatible tipe (e))))
-        })
-=======
-                message (e, s"""type error: expected ${(e->exptipe).mkString(" or ")} got ${e->tipe}""",
-                         ! (e->exptipe exists ((_ : TypeBase) iscompatible e->tipe)))
-        }}
->>>>>>> 7aaa2b23
+        }
 
     /**
      * Attribute to consecutively number enumeration constants.
