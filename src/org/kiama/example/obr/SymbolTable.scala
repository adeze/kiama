/**
 * Symbol tables for the Obr language.
 *
<<<<<<< HEAD
 * Copyright (C) 2009-2011 Anthony M Sloane, Macquarie University.
=======
 * Copyright (C) 2009-2010 Anthony M Sloane, Macquarie University.
 * Copyright (C) 2010-2011 Dominic Verity, Macquarie University.
>>>>>>> 500f9e10
 *
 * Kiama is free software: you can redistribute it and/or modify it under
 * the terms of the GNU Lesser General Public License as published by the
 * Free Software Foundation, either version 3 of the License, or (at your
 * option) any later version.
 *
 * Kiama is distributed in the hope that it will be useful, but WITHOUT ANY
 * WARRANTY; without even the implied warranty of MERCHANTABILITY or FITNESS
 * FOR A PARTICULAR PURPOSE.  See the GNU Lesser General Public License for
 * more details.
 *
 * You should have received a copy of the GNU Lesser General Public License
 * along with Kiama.  (See files COPYING and COPYING.LESSER.)  If not, see
 * <http://www.gnu.org/licenses/>.
 */

package org.kiama
package example.obr

/**
 * Symbol table module containing facilities for creating and
 * manipulating Obr language symbol information.
 */
object SymbolTable {

    import ObrTree._
    import scala.collection.immutable.Map

    /**
     * An environment is a map from identifiers to entities.  I.e.
     * the bindings are the entries in the map.
     */
    type Environment = Map[Identifier,Entity]

    /**
     * The most recent memory location allocated to a variable, or
     * alternatively the size of memory minus one.
     */
    var prevloc = 0

    /**
     * Reset the symbol table.
     */
    def reset () {
        prevloc = 0
    }

    /**
     * An entity represents a thing that an expression language program
     * can create and act on.
     */
    abstract class Entity {
        val isconst = false
        val isassignable = true
        val tipe : Type = UnknownType
        val locn = 0
    }

    /**
     * A variable entity of the given type.  Allocation of a location
     * for the variable assumes that all variables take four bytes.
     */
    case class Variable (override val tipe : Type) extends Entity {
        override val isconst = false
        override val isassignable =
            (tipe == IntType) || (tipe == BoolType) || (tipe.isInstanceOf[EnumType])
        override val locn = {
            val loc = prevloc
            prevloc = prevloc + tipe.storage
            loc
        }
    }

    /**
     * A constant integer entity with the given value.
     * Can represent an integer or an enumeration constant.
     */
<<<<<<< HEAD
    case class Constant (value : Int) extends Entity {
=======
    case class Constant (override val tipe : Type, val value : Int) extends Entity {
>>>>>>> 500f9e10
        override val isconst = true
        override val isassignable = false
    }

    /**
     * A singleton entity about which we know nothing.  Used as the
     * entity referred to by names that aren't declared.
     */
    case object Unknown extends Entity

    /**
     * A singleton entity about which we know too much.  Used as the
     * entity referred to by names that are declared more than once
     * in the same scope.
     */
    case object Multiple extends Entity

    /**
     * The size in bytes of a word used to store both integer and Boolean
     * values.
     */
    val WORDSIZE = 4

    /**
     * Superclasses of all type representations.
     *
     * TypeBase provides a method which is used to determine if two types
     * are compatible. If either type is unknown then we assume an error
     * has already been raised elsewhere so we say that such an unknown type
     * is compatible with everything.
     */
    abstract class TypeBase {
        def iscompatible (other : TypeBase) : Boolean =
            (other == UnknownType) || (other == this)
    }

    /**
     * All genuine types know how much storage in bytes is needed to store a
     * value of their type.
     */
    abstract class Type extends TypeBase {
        val storage = 0
    }

    /**
     * The integer type.
     */
    case object IntType extends Type {
        override val storage = WORDSIZE
        override def toString () = "integer"
    }

    /**
     * The Boolean type.
     */
    case object BoolType extends Type {
        override val storage = WORDSIZE
        override def toString () = "boolean"
    }

    /**
     * An integer array type.
     */
    case class ArrayType (size : Int) extends Type {
        override val storage = WORDSIZE * size
        override def toString () = "array"
    }

    /**
     * A record type with the given fields.
     */
    case class RecordType (fields : List[Identifier]) extends Type {
        override val storage = WORDSIZE * fields.length
        override def toString () = "record"
    }

    /**
     * The following is not an actual type, but it is compatible with
     * every record type - and so is useful when type checking constructs
     * which must take a value of an arbitrary record type.
     */
    case object RecordTypes extends TypeBase {
        override def toString = "any record"
        override def iscompatible (other : TypeBase) : Boolean =
            (other.isInstanceOf[RecordType]) || (super.iscompatible (other))
    }

    /**
     * A named enumeration type.
     */
    case class EnumType (ident : Identifier) extends Type {
        override val storage = WORDSIZE
        override def toString = "enumeration " + ident
    }

    /**
     * The following is not an actual type, but it is compatible with
     * every enumeration type - and so is useful when type checking constructs
     * which must take a value of an arbitrary enumeration type.
     */
    case object EnumTypes extends TypeBase {
        override def toString = "any enumeration"
        override def iscompatible (other : TypeBase) : Boolean =
            (other.isInstanceOf[EnumType]) || (super.iscompatible (other))
    }

    /**
     * The exception type.
     */
    case object ExnType extends Type {
        override val storage = WORDSIZE
        override def toString = "exception"
    }


    /**
     * A type that we don't know anything about.
     */
    case object UnknownType extends Type {
        override def iscompatible (other : TypeBase) : Boolean = true
    }

}<|MERGE_RESOLUTION|>--- conflicted
+++ resolved
@@ -1,12 +1,8 @@
 /**
  * Symbol tables for the Obr language.
  *
-<<<<<<< HEAD
  * Copyright (C) 2009-2011 Anthony M Sloane, Macquarie University.
-=======
- * Copyright (C) 2009-2010 Anthony M Sloane, Macquarie University.
  * Copyright (C) 2010-2011 Dominic Verity, Macquarie University.
->>>>>>> 500f9e10
  *
  * Kiama is free software: you can redistribute it and/or modify it under
  * the terms of the GNU Lesser General Public License as published by the
@@ -84,11 +80,7 @@
      * A constant integer entity with the given value.
      * Can represent an integer or an enumeration constant.
      */
-<<<<<<< HEAD
-    case class Constant (value : Int) extends Entity {
-=======
-    case class Constant (override val tipe : Type, val value : Int) extends Entity {
->>>>>>> 500f9e10
+    case class Constant (override val tipe : Type, value : Int) extends Entity {
         override val isconst = true
         override val isassignable = false
     }
