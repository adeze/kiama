/**
 * Obr language tree definition.
 *
 * This file is part of Kiama.
 *
<<<<<<< HEAD
 * Copyright (C) 2009-2011 Anthony M Sloane, Macquarie University.
=======
 * Copyright (C) 2009-2010 Anthony M Sloane, Macquarie University.
 * Copyright (C) 2010-2011 Dominic Verity, Macquarie University.
>>>>>>> 500f9e10
 *
 * Kiama is free software: you can redistribute it and/or modify it under
 * the terms of the GNU Lesser General Public License as published by the
 * Free Software Foundation, either version 3 of the License, or (at your
 * option) any later version.
 *
 * Kiama is distributed in the hope that it will be useful, but WITHOUT ANY
 * WARRANTY; without even the implied warranty of MERCHANTABILITY or FITNESS
 * FOR A PARTICULAR PURPOSE.  See the GNU Lesser General Public License for
 * more details.
 *
 * You should have received a copy of the GNU Lesser General Public License
 * along with Kiama.  (See files COPYING and COPYING.LESSER.)  If not, see
 * <http://www.gnu.org/licenses/>.
 */

package org.kiama
package example.obr

/**
 * Module containing structures for representing Obr programs.
 */
object ObrTree {

    import org.kiama.attribution.Attributable

    /**
     * Interface for all Obr tree nodes.
     */
    sealed abstract class ObrNode extends Attributable

    /**
     * An Obr program consisting of the given declarations and statements and
     * returning an integer value.  The two identifiers name the program and
     * must be the same.
     */
    case class ObrInt (idn1: Identifier, decls : List[Declaration],
                       stmts : List[Statement], idn2 : Identifier) extends ObrNode

    /**
     * Marker trait for all node types that have an entity.
     */
    trait EntityNode extends ObrNode

    /**
     * Marker trait for all expression node types that can be assigned.
     */
    trait AssignNode extends Expression with EntityNode

    /**
     * Superclass of all declaration classes.
     */
    sealed abstract class Declaration extends ObrNode with EntityNode

    /**
     * A declaration of an integer variable.
     */
    case class IntVar (idn: Identifier) extends Declaration

    /**
     * A declaration of an integer parameter.
     */
    case class IntParam (idn: Identifier) extends Declaration

    /**
     * A declaration of a Boolean variable.
     */
    case class BoolVar (idn: Identifier) extends Declaration

    /**
     * A declaration of an array variable of the given size.
     */
    case class ArrayVar (idn: Identifier, size : Int) extends Declaration

    /**
     * A declaration of a record variable with the given fields.
     */
    case class RecordVar (idn: Identifier, fields : List[Identifier]) extends Declaration

    /**
     * A declaration of an enumeration variable with given enumeration constants.
     */
    case class EnumVar (idn : Identifier, consts : List[EnumConst]) extends Declaration

    /**
     * A declaration of an enumeration constant
     */
    case class EnumConst (idn : Identifier) extends ObrNode with EntityNode

    /**
     * A declaration of an integer constant with the given value.
     */
    case class IntConst (idn: Identifier, value : Int) extends Declaration

    /**
     * A declaration of a new exception value
     */
    case class ExnConst (idn : Identifier) extends Declaration

    /**
    * Superclass of all statement classes.
    */
    sealed abstract class Statement extends ObrNode

    /**
    * A statement that evaluates its second expression and assigns it to the
     * variable or array element denoted by its first expression.
    */
    case class AssignStmt (left : AssignNode, right : Expression) extends Statement

    /**
    * A statement that exits the nearest enclosing loop.
    */
    case class ExitStmt () extends Statement

    /**
     * A statement that executes its body statements for each value of a variable in
     * a range given by its two expressions.
     */
    case class ForStmt (idn : Identifier, min : Expression, max : Expression,
                        body : List[Statement]) extends Statement with EntityNode

    /**
     * A conditional statement that evaluates a Boolean expression and, if it is
     * true, executes its first sequence of statements, and if its is false, executes
     * its second sequence of statements.
     */
    case class IfStmt (cond : Expression, thens : List[Statement],
                       elses : List[Statement]) extends Statement

    /**
     * A loop that executes forever.
     */
    case class LoopStmt (body : List[Statement]) extends Statement

    /**
     * A statement that returns a value and terminates the program.
     */
    case class ReturnStmt (value : Expression) extends Statement

    /**
     * A statement that executes its body while its expression is true.
     */
    case class WhileStmt (cond : Expression, body : List[Statement]) extends Statement

    /**
     * A statement that raises a specified exception.
     */
    case class RaiseStmt (idn : Identifier) extends Statement with EntityNode

    /**
     * A statement that is used to catch exception
     */
    case class TryStmt (body : TryBody, catches : List[Catch]) extends Statement
    case class TryBody (stmts : List[Statement]) extends ObrNode
    case class Catch (idn : Identifier, stmts : List[Statement]) extends ObrNode with EntityNode

    /**
    * Superclass of all expression classes.
    */
    abstract class Expression extends ObrNode

    /**
     * An expression whose value is the logical AND of the values of two expressions.
     */
    case class AndExp (left : Expression, right : Expression) extends Expression

    /**
     * An expression whose value is an Boolean constant.
     */
    case class BoolExp (value : Boolean) extends Expression

    /**
     * An expression that compares the values of two expressions for equality.
     */
    case class EqualExp (left : Expression, right : Expression) extends Expression

    /**
     * An expression that accesses a field of a record.
     */
    case class FieldExp (idn : Identifier, field : Identifier) extends AssignNode

    /**
     * An expression that compares the values of two expressions for greater-than order.
     */
    case class GreaterExp (left : Expression, right : Expression) extends Expression

    /**
     * An expression whose value is the current value of a named variable or constant.
     */
    case class IdnExp (idn : Identifier) extends AssignNode

    /**
     * An expression that indexes an array.
     */
    case class IndexExp (idn : Identifier, indx : Expression) extends AssignNode

    /**
     * An expression whose value is an integer constant.
     */
    case class IntExp (num : Int) extends Expression

    /**
     * An expression that compares the values of two expressions for less-than order.
     */
    case class LessExp (left : Expression, right : Expression) extends Expression

    /**
     * An expression whose value is the difference between the values of
     * two expressions.
     */
    case class MinusExp (left : Expression, right : Expression) extends Expression

    /**
     * An expression whose value is the modulus of its two expressions.
     */
    case class ModExp (left : Expression, right : Expression) extends Expression

    /**
     * An expression whose value is the negation of the value of an expression.
     */
    case class NegExp (exp : Expression) extends Expression

    /**
     * An expression that compares the values of two expressions for inequality.
     */
    case class NotEqualExp (left : Expression, right : Expression) extends Expression

    /**
     * An expression whose value is the logical negation of the value of an expression.
     */
    case class NotExp (exp : Expression) extends Expression

    /**
     * An expression whose value is the logical OR of the values of two expressions.
     */
    case class OrExp (left : Expression, right : Expression) extends Expression

    /**
     * An expression whose value is the sum of the values of two expressions.
     */
    case class PlusExp (left : Expression, right : Expression) extends Expression

    /**
    * An expression whose value is the division of the values of two expressions.
    */
    case class SlashExp (left : Expression, right : Expression) extends Expression

    /**
     * An expression whose value is the product of the values of two expressions.
     */
    case class StarExp (left : Expression, right : Expression) extends Expression

    /**
    * A representation of identifiers as strings.
    */
    type Identifier = String

 }<|MERGE_RESOLUTION|>--- conflicted
+++ resolved
@@ -3,12 +3,8 @@
  *
  * This file is part of Kiama.
  *
-<<<<<<< HEAD
  * Copyright (C) 2009-2011 Anthony M Sloane, Macquarie University.
-=======
- * Copyright (C) 2009-2010 Anthony M Sloane, Macquarie University.
  * Copyright (C) 2010-2011 Dominic Verity, Macquarie University.
->>>>>>> 500f9e10
  *
  * Kiama is free software: you can redistribute it and/or modify it under
  * the terms of the GNU Lesser General Public License as published by the
