/*
 * This file is part of Kiama.
 *
 * Copyright (C) 2008-2011 Anthony M Sloane, Macquarie University.
 *
 * Kiama is free software: you can redistribute it and/or modify it under
 * the terms of the GNU Lesser General Public License as published by the
 * Free Software Foundation, either version 3 of the License, or (at your
 * option) any later version.
 *
 * Kiama is distributed in the hope that it will be useful, but WITHOUT ANY
 * WARRANTY; without even the implied warranty of MERCHANTABILITY or FITNESS
 * FOR A PARTICULAR PURPOSE.  See the GNU Lesser General Public License for
 * more details.
 *
 * You should have received a copy of the GNU Lesser General Public License
 * along with Kiama.  (See files COPYING and COPYING.LESSER.)  If not, see
 * <http://www.gnu.org/licenses/>.
 */

package org.kiama
package rewriting

import org.kiama.example.imperative.Generator
import org.junit.runner.RunWith
import org.scalatest.FunSuite
import org.scalatest.junit.JUnitRunner
import org.scalatest.prop.Checkers

/**
 * Rewriting tests.
 */
@RunWith(classOf[JUnitRunner])
class RewriterTests extends FunSuite with Checkers with Generator {

    import org.kiama.example.imperative.AST._
<<<<<<< HEAD
    import org.kiama.rewriting.Rewriter.{fail => rwfail, _}

    /**
     * Compare two optional terms.  Use reference equality for references
     * and value equality for non-reference values.
     */
    def same (v : Option[Term], optv : Option[Term]) : Boolean =
        (v, optv) match  {
            case (Some (v1 : AnyRef), Some (v2 : AnyRef)) => v1 eq v2
            case (Some (v1), Some (v2))                   => v1 == v2
            case (None, None)                             => true
            case _                                        => false
        }
        
    /**
     * Analogous to ScalaTest's expect but it uses same to compare
     * the two values instead of equality.
     */
    def expectsame (expected : Option[Term]) (actual : Option[Term]) {
        if (!same (expected, actual)) {
            fail ("Expected same object as " + expected + ", but got " + actual)
        }
    }

    /**
     * Analogous to ScalaTest's expect but it uses same to compare
     * the two values instead of equality.
     */
    def expectnotsame (expected : Option[Term]) (actual : Option[Term]) {
        if (same (expected, actual)) {
            fail ("Expected not same object as " + expected + ", but got " + actual)
        }
    }

=======
    import org.kiama.rewriting.Rewriter.{fail => rwfail, test => rwtest, _}
    
    // Remove when merged with idempotent repo
    val expectsame = expect _
    
>>>>>>> 4410ec74
    test ("basic arithmetic evaluation") {
        val eval =
            rule {
                case Add (Num (i), Num (j)) => Num (i + j)
                case Sub (Num (i), Num (j)) => Num (i - j)
                case Mul (Num (i), Num (j)) => Num (i * j)
                case Div (Num (i), Num (0)) => Num (0)  // Hack
                case Div (Num (i), Num (j)) => Num (i / j)
                case Var (_)                => Num (3)  // Hack
            }
        check ((t : Exp) => everywherebu (eval) (t) == Some (Num (t.value)))
        check ((t : Exp) => reduce (eval) (t) == Some (Num (t.value)))
    }
    
    test ("issubterm: a term is a subterm of itself") {
        check ((t : Stmt) => same (Some (t), issubterm (t, t)))
        check ((t : Exp) => same (Some (t), issubterm (t, t)))
    }
    
    test ("issubterm: random descendants are subterms") {
        val random = new scala.util.Random
    
        /**
         * Pick a random Term child of t, returning t if there are no
         * children or there are children but none of them are Terms.
         */
        def pickchild (t : Product) : Term = {
            def isterm (c : Any) : Boolean = {
                c match {
                    case t : Term => true
                    case _        => false
                }
            }
            val children = for (i <- 0 until t.productArity) yield t.productElement (i)
            val childterms = children.filter (isterm)
            if (childterms.length == 0)
                // No term children, just use t itself
                t
            else {
                val termnum = random.nextInt (childterms.length)
                childterms (termnum).asInstanceOf[Term]
            }
        }
    
        /**
         * Pick a random descendant of t (including possibly t).
         */
        def pickdesc (t : Term) : Term = {
            t match {
                case p : Product =>
                    if (random.nextBoolean) {
                        pickchild (p)
                    } else {
                        val child = pickchild (p)
                        if (child == t)
                            t
                        else
                            pickdesc (child)
                    }
                case _ =>
                    t
            }
        }
    
        check ((t : Stmt) => same (Some (t), issubterm (pickdesc (t), t)))
        check ((t : Exp) => same (Some (t), issubterm (pickdesc (t), t)))
    }
    
    {
        val t = Add (Num (1), Num (2))
    
        test ("issubterm: selected subterms (fail)") {
            expect (None) (issubterm (Num (42), t))
        }
        
        test ("issubterm: selected subterms (succeed sub)") {
            expectsame (Some (t)) (issubterm (Num (1), t))
        }
        
        test ("issubterm: selected subterms (succeed self)") {
            expectsame (Some (t)) (issubterm (t, t))
        }
    
        test ("issubterm: selected proper subterms (fail)") {
            expect (None) (ispropersubterm (Num (42), t))
        }
        
        test ("issubterm: selected proper subterms (succeed sub)") {
            expectsame (Some (t)) (ispropersubterm (Num (1), t))
        }
        
        test ("issubterm: selected proper subterms (fail self)") {
            expect (None) (ispropersubterm (t, t))
        }
    
        test ("issuperterm: selected superterms (fail)") {
            expect (None) (issuperterm (t, Num (42)))
        }
    
        test ("issuperterm: selected superterms (succeed sub)") {
            expectsame (Some (t)) (issuperterm (t, Num (1)))
        }
    
        test ("issuperterm: selected superterms (succeed self)") {
            expectsame (Some (t)) (issuperterm (t, t))
        }
    
        test ("issuperterm: selected proper superterms (fail)") {
            expect (None) (ispropersuperterm (t, Num (42)))
        }
        
        test ("issuperterm: selected proper superterms (succeed sub)") {
            expectsame (Some (t)) (ispropersuperterm (t, Num (1)))
        }
        
        test ("issuperterm: selected proper superterms (fail self)") {
            expect (None) (ispropersuperterm (t, t))
        }
    }
    
    test ("strategies that have no effect: identity") {
        check ((t : Stmt) => same (Some (t), id (t)))
        check ((t : Exp) => same (Some (t), id (t)))
    }
    
    test ("strategies that have no effect: some terms to themselves") {
        val noopstmt = everywherebu (rule { case Asgn (v, e) => Asgn (v, e) })
        check ((t : Stmt) => Some (t) == noopstmt (t))
        check ((t : Exp) => Some (t) == noopstmt (t))
    
        val noopexp = everywherebu (rule { case Num (i) => Num (i) })
        check ((t : Stmt) => Some (t) == noopexp (t))
        check ((t : Exp) => Some (t) == noopexp (t))
    }
    
    test ("strategies that fail immediately") {
        check ((t : Stmt) => rwfail (t) == None)
        check ((t : Exp) => rwfail (t) == None)
    }
    
    test ("where: failure") {
        check ((t : Exp) => where (rwfail) (t) == None)
    }
    
    test ("where: identity") {
        check ((t : Exp) => same (Some (t), where (id) (t)))
    }
    
    test ("where restores the original term after succcess") {
        val r = rule { case Num (i) => Num (i + 1) }
        val s = where (r)
        expect (Some (Num (1))) (s (Num (1)))
    }
    
    test ("test: failure") {
        check ((t : Exp) => rwtest (rwfail) (t) == None)
    }
    
    test ("test: identity") {
        check ((t : Exp) => rwtest (id) (t) == Some (t))
    }
     
    test ("test restores the original term after succcess") {
        val r = rule { case Num (i) => Num (i + 1) }
        val s = rwtest (r)
        expect (Some (Num (1))) (s (Num (1)))
    }
       
    test ("leaf detection") {
        check ((t : Exp) =>
            same (if (t.productArity == 0) Some (t) else None, isleaf (t)))
    }
    
    test ("innernode detection") {
        check ((t : Exp) =>
            same (if (t.productArity == 0) None else Some (t), isinnernode (t)))
    }
    
    test ("terms as strategies") {
        check ((t : Stmt, u : Exp) => same (Some (t), t (u)))
        check ((t : Exp, u : Exp) => same (Some (t), t (u)))
        check ((t : Stmt, u : Stmt) => same (Some (t), t (u)))
        check ((t : Exp, u : Stmt) => same (Some (t), t (u)))
    }
    
    test ("term combinator") {
        check ((t : Stmt) => (term (t)) (t) == Some (t))
        check ((t : Exp) => (term (t)) (t) == Some (t))
    
        val t = Add (Num (1), Num (2))
        expect (None) (term (Num (1)) (t))
        expect (None) (term (Num (42)) (t))
    }
    
    {
        val e1 = Mul (Num (2), Num (3))
        val e2 = Add (Num (2), Num (3))
    
        test ("conditional choice operator: identity") {
            expect (Some (Num (1))) ((id < (Num (1) : Strategy) + Num (2)) (e1))
        }
    
        test ("conditional choice operator: failure") {
            expect (Some (Num (2))) ((rwfail < (Num (1) : Strategy) + Num (2)) (e1))
        }
    
        test ("conditional choice operator: condition for just success or failure") {
            val ismulbytwo = rule { case t @ Mul (Num (2), _) => t }
            val multoadd = rule { case Mul (Num (2), x) => Add (x, x) }
            val error : Strategy = Num (99)
            val trans1 = ismulbytwo < multoadd + error
            expect (Some (Add (Num (3), Num (3)))) ((trans1) (e1))
            expect (Some (Num (99))) ((trans1) (e2))
        }
    
        test ("conditional choice operator: condition that transforms object") {
            val mulbytwotoadd = rule { case t @ Mul (Num (2), x) => Add (x, x) }
            val add = rule { case Add (_, _) => Num (42) }
            val trans2 = mulbytwotoadd < add + id
            expect (Some (Num (42))) ((trans2) (e1))
            expect (Some (Add (Num (2), Num (3)))) ((trans2) (e2))
        }
    }
    
    test ("strategies can return another strategy") {
        // Test expressions
        val e1 = Mul (Num (2), Num (5))
        val e2 = Add (Num (4), Num (5))
    
        // Single step passing
        val twotothree = rule { case Num (2) => Num (3) }
        val pass = rulefs { case Num (2) => twotothree }
        val passtd = everywhere (pass)
        expect (Some (Mul (Num (3), (Num (5))))) ((passtd) (e1))
        expect (Some (Add (Num (4), (Num (5))))) ((passtd) (e2))
    }
    
    {
        val e = Mul (Num (1), Add (Sub (Var ("hello"), Num (2)), Var ("harold")))
        val ee = Mul (Num (1), Add (Sub (Var ("hello"), Num (2)), Var ("harold")))
        
        test ("a bottomup traversal applying identity returns the same term") {
            expectsame (Some (e)) ((bottomup (id)) (e))
        }
    
        test ("a bottomup traversal applying identity doesn't returns term with same value") {
            expectnotsame (Some (ee)) ((bottomup (id)) (e))
        }
        
        test ("counting all terms using count") {
            val countall = count { case _ => 1 }
            expect (11) (countall (e))
        }
    
        test ("counting all terms using queryf") {
            var count = 0
            val countall = everywhere (queryf (_ => count = count + 1))
            expect (Some (e)) (countall (e))
            expect (11) (count)
        }
        
        test ("counting all terms using a para") {
            val countfold = 
                para[Int] {
                    case (t, cs) => 1 + cs.sum
                }
            expect (11) (countfold (e))
        }
            
        test ("counting all Num terms twice") {
            val countnum = count { case Num (_) => 2 }
            expect (4) (countnum (e))
        }
            
        test ("counting all Div terms") {
            val countdiv = count { case Div (_, _) => 1 }
            expect (0) (countdiv (e))
        }
            
        test ("counting all binary operator terms, with Muls twice") {
            val countbin = count {
                case Add (_, _) => 1
                case Sub (_, _) => 1
                case Mul (_, _) => 2
                case Div (_, _) => 1
            }
            expect (4) (countbin (e))
        }
        
        {
            val r = Mul (Num (2), Add (Sub (Var ("hello"), Num (3)), Var ("harold")))
            val s = Mul (Num (2), Add (Sub (Var ("hello"), Num (2)), Var ("harold")))
<<<<<<< HEAD
        
            val double = rule { case d : Double => d + 1 }
        
            test ("rewriting leaf types: increment doubles (all, topdown)") {
                expect (Some (r)) ((alltd (double)) (e))
            }
        
            test ("rewriting leaf types: increment doubles (all, bottomup) same") {
                expectsame (Some (e)) ((allbu (double)) (e))
            }
        
            test ("rewriting leaf types: increment doubles (all, bottomup) not same") {
                expectnotsame (Some (ee)) ((allbu (double)) (e))
            }
        
            test ("rewriting leaf types: increment doubles (some, topdown)") {
                expect (Some (r)) ((sometd (double)) (e))
            }
        
            test ("rewriting leaf types: increment doubles (some, bottomup)") {
                expect (Some (r)) ((somebu (double)) (e))
            }
        
            test ("rewriting leaf types: increment doubles (one, topdown)") {
                expect (Some (s)) ((oncetd (double)) (e))
            }
        
=======
    
            val double = rule { case d : Double => d + 1 }
    
            test ("rewriting leaf types: increment doubles (all, topdown)") {
                expect (Some (r)) ((alltd (double)) (e))
            }
    
            test ("rewriting leaf types: increment doubles (all, bottomup)") {
                expect (Some (e)) ((allbu (double)) (e))
            }
    
            test ("rewriting leaf types: increment doubles (some, topdown)") {
                expect (Some (r)) ((sometd (double)) (e))
            }
    
            test ("rewriting leaf types: increment doubles (some, bottomup)") {
                expect (Some (r)) ((somebu (double)) (e))
            }
    
            test ("rewriting leaf types: increment doubles (one, topdown)") {
                expect (Some (s)) ((oncetd (double)) (e))
            }
    
>>>>>>> 4410ec74
            test ("rewriting leaf types: increment doubles (one, bottomup)") {
                expect (Some (s)) ((oncebu (double)) (e))
            }
        }
    
        {
            val r = Mul (Num (1), Add (Sub (Var ("olleh"), Num (2)), Var ("dlorah")))
            val s = Mul (Num (1), Add (Sub (Var ("olleh"), Num (2)), Var ("harold")))
            
            val rev = rule { case s : String => s.reverse }
            
            test ("rewriting leaf types: reverse identifiers (all, topdown)") {
                expect (Some (r)) ((alltd (rev)) (e))
            }
            
            test ("rewriting leaf types: reverse identifiers (all, bottomup) same") {
                expectsame (Some (e)) ((allbu (rev)) (e))
            }
            
            test ("rewriting leaf types: reverse identifiers (all, bottomup) not same") {
                expectnotsame (Some (ee)) ((allbu (rev)) (e))
            }
            
            test ("rewriting leaf types: reverse identifiers (some, topdown)") {
                expect (Some (r)) ((sometd (rev)) (e))
            }
            
            test ("rewriting leaf types: reverse identifiers (some, bottomup)") {
                expect (Some (r)) ((somebu (rev)) (e))
            }
            
            test ("rewriting leaf types: reverse identifiers (one, topdown)") {
                expect (Some (s)) ((oncetd (rev)) (e))
            }
            
            test ("rewriting leaf types: reverse identifiers (one, bottomup)") {
                expect (Some (s)) ((oncebu (rev)) (e))
            }
        }
            
        {
            val r = Mul (Num (2), Add (Sub (Var ("olleh"), Num (2)), Var ("dlorah")))
            val s = Mul (Num (2), Add (Sub (Var ("hello"), Num (2)), Var ("harold")))
           
            val evendoubleincrev =
                rule {
                    case i : Double if i < 2 => i + 1
                    case s : String => s.reverse
                }
<<<<<<< HEAD
        
            test ("rewriting leaf types: increment even doubles and reverse idn (all, topdown)") {
                expect (Some (r)) ((alltd (evendoubleincrev)) (e))
            }
        
            test ("rewriting leaf types: increment even doubles and reverse idn (all, bottomup) same") {
                expectsame (Some (e)) ((allbu (evendoubleincrev)) (e))
            }
        
            test ("rewriting leaf types: increment even doubles and reverse idn (all, bottomup) not same") {
                expectnotsame (Some (ee)) ((allbu (evendoubleincrev)) (e))
            }
        
            test ("rewriting leaf types: increment even doubles and reverse idn (some, topdown)") {
                expect (Some (r)) ((sometd (evendoubleincrev)) (e))
            }
        
            test ("rewriting leaf types: increment even doubles and reverse idn (some, bottomup)") {
                expect (Some (r)) ((somebu (evendoubleincrev)) (e))
            }
        
            test ("rewriting leaf types: increment even doubles and reverse idn (one, topdown)") {
                expect (Some (s)) ((oncetd (evendoubleincrev)) (e))
            }
        
=======
    
            test ("rewriting leaf types: increment even doubles and reverse idn (all, topdown)") {
                expect (Some (r)) ((alltd (evendoubleincrev)) (e))
            }
    
            test ("rewriting leaf types: increment even doubles and reverse idn (all, bottomup)") {
                expect (Some (e)) ((allbu (evendoubleincrev)) (e))
            }
    
            test ("rewriting leaf types: increment even doubles and reverse idn (some, topdown)") {
                expect (Some (r)) ((sometd (evendoubleincrev)) (e))
            }
    
            test ("rewriting leaf types: increment even doubles and reverse idn (some, bottomup)") {
                expect (Some (r)) ((somebu (evendoubleincrev)) (e))
            }
    
            test ("rewriting leaf types: increment even doubles and reverse idn (one, topdown)") {
                expect (Some (s)) ((oncetd (evendoubleincrev)) (e))
            }
    
>>>>>>> 4410ec74
            test ("rewriting leaf types: increment even doubles and reverse idn (one, bottomup)") {
                expect (Some (s)) ((oncebu (evendoubleincrev)) (e))
            }
        }
    }
    
    test ("rewrite to increment an integer") {
        val inc = rule { case i : Int => i + 1 }
        expect (Some (4)) ((inc) (3))
    }
    
    test ("rewrite to a constant value") {
        val const = rulef (_ => 88)
        expect (Some (88)) ((const) (3))
    }
    
    test ("rewrite failing to increment an integer with a double increment") {
        val inc = rule { case d : Double => d + 1 }
        expect (None) ((inc) (3))
    }
    
    {
        val incall = alltd (rule { case i : Int => i + 1 })
        val incfirst = oncetd (rule { case i : Int => i + 1 })
        val incodd = sometd (rule { case i : Int if i % 2 == 1 => i + 1 })
    
        test ("rewrite list: increment all numbers (non-empty)") {
            expect (Some (List (2, 3, 4))) ((incall) (List (1, 2, 3)))
        }
        
        test ("rewrite list: increment all numbers (empty)") {
            expect (Some (Nil)) ((incall) (Nil))
        }
        
        test ("rewrite list: increment first number (non-empty)") {
            expect (Some (List (2, 2, 3))) ((incfirst) (List (1, 2, 3)))
        }
        
        test ("rewrite list: increment first number (empty)") {
            expect (None) ((incfirst) (Nil))
        }
        
        test ("rewrite list: increment odd numbers (succeed") {
            expect (Some (List (2, 2, 4))) ((incodd) (List (1, 2, 3)))
        }
        
        test ("rewrite list: increment odd numbers (fail)") {
            expect (None) ((incodd) (List (2, 4, 6)))
        }
        
        val l = List (List (1, 2), List (3), List (4, 5, 6))
    
        test ("rewrite list: nested increment all numbers") {
            expect (Some (List (List (2, 3), List (4), List (5, 6, 7)))) ((incall) (l))
        }
        
        test ("rewrite list: nested increment first number") {
            expect (Some (List (List (2, 2), List (3), List (4, 5, 6)))) ((incfirst) (l))
        }
        
        test ("rewrite list: nested increment odd numbers (succeed)") {
            expect (Some (List (List (2, 2), List (4), List (4, 6, 6)))) ((incodd) (l))
        }
        
        test ("rewrite list: nested increment odd numbers (fail)") {
            expect (None) ((incodd) (List (List (2, 2), List (4), List (4, 6, 6))))
        }
    }
    
<<<<<<< HEAD
    /**
     * The kind of comparison that is expected to be true for a test.  Equal
     * means use ==.  Same means the result must be the same reference or, if
     * the values are not references, use ==.  NotSame is the opposite of Same.
     */
    abstract class Expecting
    case object Equal extends Expecting
    case object Same extends Expecting
    case object NotSame extends Expecting
    
    def travtest (basemsg : String, testmsg : String, trav : (=> Strategy) => Strategy,
                  rewl : Strategy, term : Term, result : Option[Term],
                  expecting : Expecting = Equal) = {
        val msg = basemsg + " (" + testmsg + ") " + expecting
        test (msg) {
            expecting match {
                case Equal   => expect (result) (trav (rewl) (term))
                case Same    => expectsame (result) (trav (rewl) (term))
                case NotSame => expectnotsame (result) (trav (rewl) (term))
            }
        }
    }
=======
    def travtest (desc : String, trav : (=> Strategy) => Strategy, rewl : Strategy,
                  term : Term, result : Option[Term]) =
        test (desc) {
            expect (result) (trav (rewl) (term))
        }
>>>>>>> 4410ec74
    
    {
        val l = List (Sub (Num (2), Var ("one")), Add (Num (4), Num (5)), Var ("two"))
        val ll = List (Sub (Num (2), Var ("one")), Add (Num (4), Num (5)), Var ("two"))
        val r = List (Sub (Num (0), Var ("one")), Add (Num (0), Num (0)), Var ("two"))
        val s = List (Sub (Num (0), Var ("one")), Add (Num (4), Num (5)), Var ("two"))
        
        val strat = rule { case _ : Double => 0 }
        val basemsg = "rewrite list: doubles to zero in non-primitive list"
    
        travtest (basemsg, "all, topdown", alltd, strat, l, Some (r))
        travtest (basemsg, "all, bottomup", allbu, strat, l, Some (l), Same)
        travtest (basemsg, "all, bottomup", allbu, strat, l, Some (ll), NotSame)
        travtest (basemsg, "some, topdown", sometd, strat, l, Some (r))
        travtest (basemsg, "some, bottomup", somebu, strat, l, Some (r))
        travtest (basemsg, "one, topdown", oncetd, strat, l, Some (s))
        travtest (basemsg, "one, bottomup", oncebu, strat, l, Some (s))
    }
    
    {
        val v = Set (1, 5, 8, 9)
        val vv = Set (1, 5, 8, 9)
        
        val strat = rule { case i : Int => i }
        val basemsg = "rewrite set: no change"
    
        travtest (basemsg, "all, topdown", alltd, strat, v, Some (v), Same)
        travtest (basemsg, "all, bottomup", allbu, strat, v, Some (v), Same)
        travtest (basemsg, "some, topdown", sometd, strat, v, Some (v), Same)
        travtest (basemsg, "some, bottomup", somebu, strat, v, Some (v), Same)
        travtest (basemsg, "one, topdown", oncetd, strat, v, Some (v), Same)
        travtest (basemsg, "one, bottomup", oncebu, strat, v, Some (v), Same)
    
        travtest (basemsg, "all, topdown", alltd, strat, v, Some (vv), NotSame)
        travtest (basemsg, "all, bottomup", allbu, strat, v, Some (vv), NotSame)
        travtest (basemsg, "some, topdown", sometd, strat, v, Some (vv), NotSame)
        travtest (basemsg, "some, bottomup", somebu, strat, v, Some (vv), NotSame)
        travtest (basemsg, "one, topdown", oncetd, strat, v, Some (vv), NotSame)
        travtest (basemsg, "one, bottomup", oncebu, strat, v, Some (vv), NotSame)
    }
    
    {
        val r = Set (1, 5, 8, 9)
        val rr = Set (1, 5, 8, 9)
        val s = Set (2, 10, 16, 18)
        val t = Set (2, 5, 8, 9)
    
<<<<<<< HEAD
        val strat = rule { case i : Int => i * 2 }
        val basemsg = "rewrite set: double value"
    
        travtest (basemsg, "all, topdown", alltd, strat, r, Some (s))
        travtest (basemsg, "all, bottomup", allbu, strat, r, Some (r), Same)
        travtest (basemsg, "all, bottomup", allbu, strat, r, Some (rr), NotSame)
        travtest (basemsg, "some, topdown", sometd, strat, r, Some (s))
        travtest (basemsg, "some, bottomup", somebu, strat, r, Some (s))
        travtest (basemsg, "one, topdown", oncetd, strat, r, Some (t))
        travtest (basemsg, "one, bottomup", oncebu, strat, r, Some (t))
=======
        def mktest (desc : String, trav : (=> Strategy) => Strategy, result : Option[Term]) =
            travtest ("rewrite set: double value (" + desc + ")",
                      trav, rule { case i : Int => i * 2 }, r, result)
    
        mktest ("all, topdown", alltd, Some (s))
        mktest ("all, bottomup", allbu, Some (r))
        mktest ("some, topdown", sometd, Some (s))
        mktest ("some, bottomup", somebu, Some (s))
        mktest ("one, topdown", oncetd, Some (t))
        mktest ("one, bottomup", oncebu, Some (t))
>>>>>>> 4410ec74
    }
    
    {
        val m = Map ("one" -> 1, "two" -> 2, "three" -> 3)
        val mm = Map ("one" -> 1, "two" -> 2, "three" -> 3)
        
<<<<<<< HEAD
        val strat = rule { case s : String => s }
        val basemsg = "rewrite map: no change"
    
        travtest (basemsg, "all, topdown", alltd, strat, m, Some (m), Same)
        travtest (basemsg, "all, bottomup", allbu, strat, m, Some (m), Same)
        travtest (basemsg, "some, topdown", sometd, strat, m, Some (m), Same)
        travtest (basemsg, "some, bottomup", somebu, strat, m, Some (m), Same)
        travtest (basemsg, "one, topdown", oncetd, strat, m, Some (m), Same)
        travtest (basemsg, "one, bottomup", oncebu, strat, m, Some (m), Same)
    
        travtest (basemsg, "all, topdown", alltd, strat, m, Some (mm), NotSame)
        travtest (basemsg, "all, bottomup", allbu, strat, m, Some (mm), NotSame)
        travtest (basemsg, "some, topdown", sometd, strat, m, Some (mm), NotSame)
        travtest (basemsg,"some, bottomup", somebu, strat, m, Some (mm), NotSame)
        travtest (basemsg, "one, topdown", oncetd, strat, m, Some (mm), NotSame)
        travtest (basemsg, "one, bottomup", oncebu, strat, m, Some (mm), NotSame)
=======
        def mktest (desc : String, trav : (=> Strategy) => Strategy) =
            travtest ("rewrite map: no change (" + desc + ")",
                      trav, rule { case s : String => s }, m, Some (m))
    
        mktest ("all, topdown", alltd)
        mktest ("all, bottomup", allbu)
        mktest ("some, topdown", sometd)
        mktest ("some, bottomup", somebu)
        mktest ("one, topdown", oncetd)
        mktest ("one, bottomup", oncebu)
>>>>>>> 4410ec74
    }
    
    {
        val m = Map ("one" -> 1, "two" -> 2, "three" -> 3)
        val mm = Map ("one" -> 1, "two" -> 2, "three" -> 3)
        val r = Map ("eno" -> 1, "owt" -> 2, "eerht" -> 3)
        val s = Map ("eno" -> 1, "two" -> 2, "three" -> 3)
    
<<<<<<< HEAD
        val strat = rule { case s : String => s.reverse }
        val basemsg = "rewrite set: reverse keys"
=======
        def mktest (desc : String, trav : (=> Strategy) => Strategy, result : Option[Term]) =
            travtest ("rewrite set: reverse keys (" + desc + ")",
                      trav, rule { case s : String => s.reverse }, m, result)
>>>>>>> 4410ec74
        
        travtest (basemsg, "all, topdown", alltd, strat, m, Some (r))
        travtest (basemsg, "all, bottomup", allbu, strat, m, Some (m), Same)
        travtest (basemsg, "all, bottomup", allbu, strat, m, Some (mm), NotSame)
        travtest (basemsg, "some, topdown", sometd, strat, m, Some (r))
        travtest (basemsg, "some, bottomup", somebu, strat, m, Some (r))
        travtest (basemsg, "one, topdown", oncetd, strat, m, Some (s))
        travtest (basemsg, "one, bottomup", oncebu, strat, m, Some (s))
    }
    
    {
        val m = Map ("one" -> 1, "two" -> 2, "three" -> 3)
        val mm = Map ("one" -> 1, "two" -> 2, "three" -> 3)
        val r = Map ("one" -> 2, "two" -> 3, "three" -> 4)
        val s = Map ("one" -> 2, "two" -> 2, "three" -> 3)
    
<<<<<<< HEAD
        val strat = rule { case i : Int => i + 1 }
        val basemsg = "rewrite set: increment values"
        
        travtest (basemsg, "all, topdown", alltd, strat, m, Some (r))
        travtest (basemsg, "all, bottomup", allbu, strat, m, Some (m), Same)
        travtest (basemsg, "all, bottomup", allbu, strat, m, Some (mm), NotSame)
        travtest (basemsg, "some, topdown", sometd, strat, m, Some (r))
        travtest (basemsg, "some, bottomup", somebu, strat, m, Some (r))
        travtest (basemsg, "one, topdown", oncetd, strat, m, Some (s))
        travtest (basemsg, "one, bottomup", oncebu, strat, m, Some (s))
=======
        def mktest (desc : String, trav : (=> Strategy) => Strategy, result : Option[Term]) =
            travtest ("rewrite set: increment values (" + desc + ")",
                      trav, rule { case i : Int => i + 1 }, m, result)
                
        mktest ("all, topdown", alltd, Some (r))
        mktest ("all, bottomup", allbu, Some (m))
        mktest ("some, topdown", sometd, Some (r))
        mktest ("some, bottomup", somebu, Some (r))
        mktest ("one, topdown", oncetd, Some (s))
        mktest ("one, bottomup", oncebu, Some (s))
>>>>>>> 4410ec74
    }
    
    {
        val m = Map ("one" -> 1, "two" -> 2, "three" -> 3)
        val mm = Map ("one" -> 1, "two" -> 2, "three" -> 3)
        val r = Map ("eno" -> 2, "owt" -> 3, "eerht" -> 4)
        val s = Map ("eno" -> 1, "two" -> 2, "three" -> 3)
<<<<<<< HEAD
        
        val basemsg = "rewrite set: reverse keys and increment values"
        val strat = rule {
                        case s : String => s.reverse
                        case i : Int    => i + 1
                    }
        
        travtest (basemsg, "all, topdown", alltd, strat, m, Some (r))
        travtest (basemsg, "all, bottomup", allbu, strat, m, Some (m), Same)
        travtest (basemsg, "all, bottomup", allbu, strat, m, Some (mm), NotSame)
        travtest (basemsg, "some, topdown", sometd, strat, m, Some (r))
        travtest (basemsg, "some, bottomup", somebu, strat, m, Some (r))
        travtest (basemsg, "one, topdown", oncetd, strat, m, Some (s))
        travtest (basemsg, "one, bottomup", oncebu, strat, m, Some (s))
=======
    
        def mktest (desc : String, trav : (=> Strategy) => Strategy, result : Option[Term]) =
            travtest ("rewrite set: reverse keys and increment values (" + desc + ")",
                      trav, rule {
                                case s : String => s.reverse
                                case i : Int    => i + 1
                            }, m, result)
                
        mktest ("all, topdown", alltd, Some (r))
        mktest ("all, bottomup", allbu, Some (m))
        mktest ("some, topdown", sometd, Some (r))
        mktest ("some, bottomup", somebu, Some (r))
        mktest ("one, topdown", oncetd, Some (s))
        mktest ("one, bottomup", oncebu, Some (s))
>>>>>>> 4410ec74
    }
    
    {
        val m = Map (1 -> 2, 3 -> 4, 5 -> 6)
        val mm = Map (1 -> 2, 3 -> 4, 5 -> 6)
        val r = Map (2 -> 4, 4 -> 8, 6 -> 12)
        val s = Map (2 -> 4, 3 -> 4, 5 -> 6)
        
        val basemsg = "rewrite set: increment key and double value"
        val strat = rule { case (k : Int, v : Int) => (k + 1, v * 2) }
        
        travtest (basemsg, "all, topdown", alltd, strat, m, Some (r))
        travtest (basemsg, "all, bottomup", allbu, strat, m, Some (m), Same)
        travtest (basemsg, "all, bottomup", allbu, strat, m, Some (mm), NotSame)
        travtest (basemsg, "some, topdown", sometd, strat, m, Some (r))
        travtest (basemsg, "some, bottomup", somebu, strat, m, Some (r))
        travtest (basemsg, "one, topdown", oncetd, strat, m, Some (s))
        travtest (basemsg, "one, bottomup", oncebu, strat, m, Some (s))
    }
    
    {
        // Maps from sets to their sizes, on init size is always zero
        val m1 = Map (Set (1, 3) -> 0, Set (2, 4, 6) -> 0)
        val m2 = Map (Set (12, 16) -> 0, Set (23) -> 0)
    
        // List of the maps
        val l = List (m1, m2)
        val ll = List (Map (Set (1, 3) -> 0, Set (2, 4, 6) -> 0),
                       Map (Set (12, 16) -> 0, Set (23) -> 0))
    
        {
            val r = List (Map (Set (2, 4) -> 1, Set (3, 5, 7) -> 1),
                          Map (Set (13, 17) -> 1, Set (24) -> 1))
            val s = List (Map (Set (2, 3) -> 0, Set (2, 4, 6) -> 0),
                          Map (Set (12, 16) -> 0, Set (23) -> 0))
<<<<<<< HEAD
            
            val basemsg = "rewrite set: heterogeneous collection: inc integers"
            val strat = rule { case i : Int => i + 1 }
            
            travtest (basemsg, "all, topdown", alltd, strat, l, Some (r))
            travtest (basemsg, "all, bottomup", allbu, strat, l, Some (l), Same)
            travtest (basemsg, "all, bottomup", allbu, strat, l, Some (ll), NotSame)
            travtest (basemsg, "some, topdown", sometd, strat, l, Some (r))
            travtest (basemsg, "some, bottomup", somebu, strat, l, Some (r))
            travtest (basemsg, "one, topdown", oncetd, strat, l, Some (s))
            travtest (basemsg, "one, bottomup", oncebu, strat, l, Some (s))
=======
    
            def mktest (desc : String, trav : (=> Strategy) => Strategy, result : Option[Term]) =
                travtest ("rewrite set: heterogeneous collection: inc integers (" + desc + ")",
                          trav, rule { case i : Int => i + 1 }, l, result)
    
            mktest ("all, topdown", alltd, Some (r))
            mktest ("all, bottomup", allbu, Some (l))
            mktest ("some, topdown", sometd, Some (r))
            mktest ("some, bottomup", somebu, Some (r))
            mktest ("one, topdown", oncetd, Some (s))
            mktest ("one, bottomup", oncebu, Some (s))
>>>>>>> 4410ec74
        }
    
        {
            val r = List (Map (Set (1, 3) -> 2, Set (2, 4, 6) -> 3),
                          Map (Set (12, 16) -> 2, Set (23) -> 1))
            val s = List (Map (Set (1, 3) -> 2, Set (2, 4, 6) -> 0),
                          Map (Set (12, 16) -> 0, Set (23) -> 0))
<<<<<<< HEAD
            
            val basemsg = "rewrite set: heterogeneous collection: set to size"
            val strat = rule { case (s : Set[_], m) => (s, s.size) }
            
            travtest (basemsg, "all, topdown", alltd, strat, l, Some (r))
            travtest (basemsg, "all, bottomup", allbu, strat, l, Some (l), Same)
            travtest (basemsg, "all, bottomup", allbu, strat, l, Some (ll), NotSame)
            travtest (basemsg, "some, topdown", sometd, strat, l, Some (r))
            travtest (basemsg, "some, bottomup", somebu, strat, l, Some (r))
            travtest (basemsg, "one, topdown", oncetd, strat, l, Some (s))
            travtest (basemsg, "one, bottomup", oncebu, strat, l, Some (s))
=======
    
            def mktest (desc : String, trav : (=> Strategy) => Strategy, result : Option[Term]) =
                travtest ("rewrite set: heterogeneous collection: set to size (" + desc + ")",
                          trav, rule { case (s : Set[_], m) => (s, s.size) }, l, result)
    
            mktest ("all, topdown", alltd, Some (r))
            mktest ("all, bottomup", allbu, Some (l))
            mktest ("some, topdown", sometd, Some (r))
            mktest ("some, bottomup", somebu, Some (r))
            mktest ("one, topdown", oncetd, Some (s))
            mktest ("one, bottomup", oncebu, Some (s))
>>>>>>> 4410ec74
        }
    }
    
    {
        val l = Add (Num (1), Num (2))
        val r = Add (Num (3), Num (4))
        val t = Sub (l, r)

        val incnum = rule { case Num (i) => Num (i + 1) }
        val inczerothchild = child (0, incnum)
        val incfirstchild = child (1, incnum)
        val incsecondchild = child (2, incnum)
        val incthirdchild = child (3, incnum)
        val incallsecondchild = alltd (incsecondchild)
<<<<<<< HEAD
        val addtomul = rule { case Add (l, r) => Mul (l, r) }
        
        test ("rewrite by child index: index too low is failure") {
            expect (None) ((child (-3, addtomul)) (t))
        }
            
        test ("rewrite by child index: index too high is failure") {
            expect (None) ((child (3, addtomul)) (t))
        }
            
        test ("rewrite by child index: only rewritten child is replaced") {
            val u = Sub (Add (Num (1), Num (2)), Mul (Num (3), Num (4)))
            val v = (child (2, addtomul)) (t)
            expect (Some (u)) (v)
            val Some (w) = v
            expectsame (Some (l)) (Some (w.asInstanceOf[Sub].l))
        }
        
=======
    
>>>>>>> 4410ec74
        test ("rewrite by child index: inc zeroth child (fail)") {
            expect (None) (inczerothchild (Add (Num (2), Num (3))))
        }
    
        test ("rewrite by child index: inc first child (fail)") {
            expect (None) (incfirstchild (Num (2)))
        }
    
        test ("rewrite by child index: inc first child (succeed, one child, one level)") {
            expect (Some (Neg (Num (3)))) (incfirstchild (Neg (Num (2))))
        }
    
        test ("rewrite by child index: inc first child (succeed, two children, one level)") {
            expect (Some (Add (Num (3), Num (3)))) (incfirstchild (Add (Num (2), Num (3))))
        }
    
        test ("rewrite by child index: inc second child (fail)") {
            expect (None) (incsecondchild (Num (2)))
        }
    
        test ("rewrite by child index: inc second child (succeed, one level)") {
            expect (Some (Add (Num (2), Num (4)))) (incsecondchild (Add (Num (2), Num (3))))
        }
    
        test ("rewrite by child index: inc third child (fail, one level)") {
            expect (None) (incthirdchild (Add (Num (2), Num (3))))
        }
    
        test ("rewrite by child index: inc second child (succeed, multi-level)") {
            expect (Some (Sub (Add (Num (2), Num (4)), Mul (Num (4), Num (6))))) (
                incallsecondchild (Sub (Add (Num (2), Num (3)), Mul (Num (4), Num (5))))
            )
        }
    }
    
    {
        // The type used here should be a Seq that is not implemented using case classes
        // (or other Products)
        import scala.collection.mutable.LinkedList
        
        val incint = rule { case i : Int => i + 1 }
        val inczerothchild = child (0, incint)
        val incfirstchild = child (1, incint)
        val incsecondchild = child (2, incint)
        val incallsecondchild = alltd (incsecondchild)
    
        val l1 = LinkedList ()
        val l2 = LinkedList (1)
        val l3 = LinkedList (1, 2, 3, 4)
        
        test ("rewrite linkedlist by child index: inc zeroth child (fail, empty)") {
            expect (None) (inczerothchild (l1))
        }
    
        test ("rewrite linkedlist by child index: inc first child (fail, empty)") {
            expect (None) (incfirstchild (l1))
        }
    
        test ("rewrite linkedlist by child index: inc first child (succeed, singleton)") {
            expect (Some (LinkedList (2))) (incfirstchild (l2))
        }        
                
        test ("rewrite linkedlist by child index: inc second child (fail, singleton)") {
            expect (None) (incsecondchild (l2))
        }        
        
        test ("rewrite linkedlist by child index: inc zeroth child (fail, multiple)") {
            expect (None) (inczerothchild (l3))
        }        
        
        test ("rewrite linkedlist by child index: inc first child (succeed, multiple)") {
            expect (Some (LinkedList (2, 2, 3, 4))) (incfirstchild (l3))
        }        
                
        test ("rewrite linkedlist by child index: inc second child (succeed, one level)") {
            expect (Some (LinkedList (1, 3, 3, 4))) (incsecondchild (l3))
        }        
    
        test ("rewrite linkedlist by child index: inc second child (succeed, multi-level)") {
            expect (Some (LinkedList (LinkedList (1), LinkedList (3, 5, 5), LinkedList (6, 8)))) (
                incallsecondchild (LinkedList (LinkedList (1), LinkedList (3, 4, 5), LinkedList (6, 7)))
            )
        }
    }
    
    {
        // { i = 10; count = 0; while (i) { count = count + 1; i = 1 + i; } }
        val p = 
            Seqn (List (
                Asgn (Var ("i"), Num (10)),
                Asgn (Var ("count"), Num (0)),
                While (Var ("i"),
                    Seqn (List (
                        Asgn (Var ("count"), Add (Var ("count"), Num (1))),
                        Asgn (Var ("i"), Add (Num (1), Var ("i"))))))))
    
        // { i = 0; count = 0; while (i) { count = bob + 1; i = 0 + i; } }
        val q = 
            Seqn (List (
                Asgn (Var ("i"), Num (0)),
                Asgn (Var ("count"), Num (0)),
                While (Var ("i"),
                    Seqn (List (
                        Asgn (Var ("count"), Add (Var ("bob"), Num (1))),
                        Asgn (Var ("i"), Add (Num (0), Var ("i"))))))))
    
        val incint = rule { case i : Int => i + 1 }
        val clearlist = rule { case _ => Nil }
        val zeronumsbreakadds =
            alltd (Num (rule { case _ => 0}) +
                   Add (rule { case Var (_) => Var ("bob")}, id))
    
        test ("rewrite by congruence: top-level wrong congruence") {
            expect (None) (Num (incint) (p))
        }
        
        test ("rewrite by congruence: top-level correct congruence") {
            expect (Some (Seqn (Nil))) (Seqn (clearlist) (p))
        }
        
        test ("rewrite by congruence: multi-level") {
            expect (Some (q)) (zeronumsbreakadds (p))
        }
    }
    
    test ("debug strategy produces the expected message and result") {
        import org.kiama.util.StringEmitter
        val e = new StringEmitter
        val s = debug ("hello there: ", e)
        val t = Asgn (Var ("i"), Add (Num (1), Var ("i")))
        expect (Some (t)) (s (t))
        expect ("hello there: " + t + "\n") (e.result)
    }
    
    test ("rewrite returns the original term when the strategy fails") {
        val t = Asgn (Var ("i"), Add (Num (1), Var ("i")))
        expect (t) (rewrite (rwfail) (t))
    }
    
    test ("rewrite returns the strategy result when the strategy succeeds") {
        val t = Asgn (Var ("i"), Add (Num (1), Var ("i")))
        val s = everywhere (rule { case Var (_) => Var ("hello") })
        expect (s (t)) (Some (rewrite (s) (t)))
    }
    
    test ("a memo strategy returns the previous result") {
        val t = Asgn (Var ("i"), Add (Num (1), Var ("i")))
        var count = 0
        val s = memo (everywhere (rule {
                    case Var (_) => count = count + 1;
                                    Var ("i" + count)
                }))
        val r = Some (Asgn (Var ("i1"), Add (Num (1), Var ("i2"))))
        expect (r) (s (t))
        expect (r) (s (t))
    }
    
    test ("an illegal dup throws an appropriate exception") {
        val t = Asgn (Var ("i"), Add (Num (1), Var ("i")))
        val s = everywhere (rule { case Var (_) => 42 })
        val i = intercept[RuntimeException] { s (t) }
        expect ("dup illegal arguments: public org.kiama.example.imperative.AST$Add(org.kiama.example.imperative.AST$Exp,org.kiama.example.imperative.AST$Exp) (Num(1.0),42), expects 2") (i.getMessage)
    }
    
    test ("repeat on failure succeeds") {
        val s = repeat (rwfail)
        expect (Some (Num (10))) (s (Num (10)))
    }
    
    test ("repeat of non-failure works") {
        val r = rule {
                    case Num (i) if i < 10 => Num (i + 1)
                }
        val s = repeat (r)
        expect (Some (Num (10))) (s (Num (1)))
    }
    
    test ("repeat with a final strategy on failure applies the final strategy") {
        val f = rule {
                    case Num (10) => Num (20)
                }
        val s = repeat (rwfail, f)
        expect (Some (Num (20))) (s (Num (10)))
    }
    
    test ("repeat with a final strategy works") {
        val r = rule {
                    case Num (i) if i < 10 => Num (i + 1)
                }
        val f = rule {
                    case Num (10) => Num (20)
                }
        val s = repeat (r, f)
        expect (Some (Num (20))) (s (Num (1)))
    }
    
    test ("repeat with a final failure fails") {
        val r = rule {
                    case Num (i) if i < 10 => Num (i + 1)
                }
        val s = repeat (r, rwfail)
        expect (None) (s (Num (1)))
    }
    
    test ("repeat1 on failure fails") {
        val s = repeat1 (rwfail)
        expect (None) (s (Num (10)))
    }
    
    test ("repeat1 of non-failure works") {
        val r = rule {
                    case Num (i) if i < 10 => Num (i + 1)
                }
        val s = repeat1 (r)
        expect (Some (Num (10))) (s (Num (1)))
    }
    
    test ("repeat1 with a final strategy on failure doesn't apply the final strategy") {
        val f = rule {
                    case Num (10) => Num (20)
                }
        val s = repeat1 (rwfail, f)
        expect (None) (s (Num (10)))
    }
    
    test ("repeat1 with a final strategy works") {
        val r = rule {
                    case Num (i) if i < 10 => Num (i + 1)
                }
        val f = rule {
                    case Num (10) => Num (20)
                }
        val s = repeat1 (r, f)
        expect (Some (Num (20))) (s (Num (1)))
    }
    
    test ("repeat1 with a final failure fails") {
        val r = rule {
                    case Num (i) if i < 10 => Num (i + 1)
                }
        val s = repeat1 (r, rwfail)
        expect (None) (s (Num (1)))
    }
    
    test ("zero repeat of failure is identity") {
        val s = repeat (rwfail, 0)
        expect (Some (Num (1))) (s (Num (1)))
    }
    
    test ("non-zero repeat of failure fails") {
        val s = repeat (rwfail, 4)
        expect (None) (s (Num (1)))
    }
    
    test ("zero repeat of non-failure is identity") {
        val r = rule {
                    case Num (i) if i < 10 => Num (i + 1)
                }
        val s = repeat (r, 0)
        expect (Some (Num (1))) (s (Num (1)))
    }
    
    test ("non-zero repeat of non-failure is repeated correct number of times") {
        val r = rule {
                    case Num (i) if i < 10 => Num (i + 1)
                }
        val s = repeat (r, 4)
        expect (Some (Num (5))) (s (Num (1)))
    }
    
    test ("repeatuntil on failure fails") {
        val f = rule {
                    case Num (10) => Num (20)
                }
        val s = repeatuntil (rwfail, f)
        expect (None) (s (Num (1)))
    }
    
    test ("repeatuntil on non-failure works") {
        val r = rule {
                    case Num (i) if i < 10 => Num (i + 1)
                }
        val f = rule {
                    case Num (10) => Num (20)
                }
        val s = repeatuntil (r, f)
        expect (Some (Num (20))) (s (Num (1)))
    }
    
    test ("loop on failure is identity") {
        val f = rule {
                    case Num (1) => Num (2)
                }
        val s = loop (rwfail, f)
        expect (Some (Num (1))) (s (Num (1)))
    }
    
    test ("loop on non-failure with initially false condition is identity") {
        val r = rule {
                    case Num (i) if i > 10 => Num (i)
                }
        val f = rule {
                    case Num (1) => Num (2)
                }
        val s = loop (r, f)
        expect (Some (Num (1))) (s (Num (1)))
    }
    
    test ("loop on failure with initially true condition is identity") {
        val r = rule {
                    case Num (i) if i < 10 => Num (i)
                }
        val s = loop (r, rwfail)
        expect (Some (Num (1))) (s (Num (1)))
    }
    
    test ("loop on non-failure with initially true condition works") {
        val r = rule {
                    case Num (i) if i < 10 => Num (i)
                }
        val f = rule {
                    case Num (i) => Num (i + 1)
                }
        val s = loop (r, f)
        expect (Some (Num (10))) (s (Num (1)))
    }
    
    test ("loopnot on succeess is identity") {
        val f = rule {
                    case Num (1) => Num (2)
                }
        val s = loopnot (id, f)
        expect (Some (Num (1))) (s (Num (1)))
    }
    
    test ("loopnot on non-failure with initially true condition is identity") {
        val r = rule {
                    case Num (i) if i < 10 => Num (i)
                }
        val f = rule {
                    case Num (1) => Num (2)
                }
        val s = loopnot (r, f)
        expect (Some (Num (1))) (s (Num (1)))
    }
    
    test ("loopnot on failure with initially false condition fails") {
        val r = rule {
                    case Num (i) if i >= 10 => Num (i + 1)
                }
        val s = loopnot (r, rwfail)
        expect (None) (s (Num (1)))
    }
    
    test ("loopnot on non-failure with initially false condition works") {
        val r = rule {
                    case Num (i) if i >= 10 => Num (i)
                }
        val f = rule {
                    case Num (i) => Num (i + 1)
                }
        val s = loopnot (r, f)
        expect (Some (Num (10))) (s (Num (1)))
    }
    
    test ("doloop on failure applies once") {
        val f = rule {
                    case Num (i) => Num (i + 1)
                }
        val s = doloop (f, rwfail)
        expect (Some (Num (2))) (s (Num (1)))
    }
    
    test ("doloop on non-failure with initially false condition applies once") {
        val r = rule {
                    case Num (i) => Num (i + 1)
                }
        val f = rule {
                    case Num (i) if i >= 10 => Num (i)
                }
        val s = doloop (r, f)
        expect (Some (Num (2))) (s (Num (1)))
    }
    
    test ("doloop on failure with initially true condition is failure") {
        val f = rule {
                    case Num (i) if i < 10 => Num (i)
                }
        val s = doloop (rwfail, f)
        expect (None) (s (Num (1)))
    }
    
    test ("doloop on non-failure with initially true condition works") {
        val r = rule {
                    case Num (i) => Num (i + 1)
                }
        val f = rule {
                    case Num (i) if i < 10 => Num (i)
                }
        val s = doloop (r, f)
        expect (Some (Num (10))) (s (Num (1)))
    }
    
    test ("loopiter with failure init fails") {
        val r = rule {
                    case Num (i) if i < 10 => Num (i)
                }
        val f = rule {
                    case Num (1) => Num (2)
                }
        val s = loopiter (rwfail, r, f)
        expect (None) (s (Num (1)))
    }
    
    test ("loopiter with succeeding init and initially true condition works") {
        val i = rule {
                    case Num (100) => Num (1)
                }
        val r = rule {
                    case Num (i) if i < 10 => Num (i)
                }
        val f = rule {
                    case Num (1) => Num (2)
                }
        val s = loopiter (i, r, f)
        expect (Some (Num (1))) (s (Num (100)))
    }
    
    test ("loopiter with succeeding init and initially false condition works") {
        val i = rule {
                    case Num (100) => Num (1)
                }
        val r = rule {
                    case Num (i) if i >= 10 => Num (i)
                }
        val f = rule {
                    case Num (i) => Num (i + 1)
                }
        val s = loopiter (i, r, f)
        expect (Some (Num (10))) (s (Num (100)))
    }
    
    test ("counting loopiter is identity if there is nothing to count") {
        val r = (i : Int) => 
                    rule {
                        case Num (j) => Num (i + j)
                    }
        val s = loopiter (r, 10, 1)
        expect (Some (Num (1))) (s (Num (1)))
    }
    
    test ("counting loopiter counts correctly") {
        var count = 0
        val r = (i : Int) => 
                    rule {
                        case Num (j) => count = count + i
                                        Num (j + 1)
                    }
        val s = loopiter (r, 1, 10)
        expect (Some (Num (11))) (s (Num (1)))
        expect (55) (count)
    }
    
    test ("breadthfirst traverses in correct order") {
        val t = Mul (Add (Add (Num (1), Num (2)), Num (3)), Sub (Num (4), Num (5)))
        var l : List[Double] = Nil
        val r = rule {
                    case Num (i) => l = l :+ i
                                    Num (i)
                    case n       => n
                }
        val s= breadthfirst (r)
        expect (Some (t)) (s (t))
        expect (List (3, 1, 2, 4, 5)) (l)
    }
    
    test ("leaves with a failing leaf detector succeeds but doesn't collect anything") {
        val t = Mul (Add (Add (Num (1), Num (2)), Num (3)), Sub (Num (4), Num (5)))
        var sum = 0.0
        val r = rule {
                    case Num (i) => sum = sum + i
                                    Num (i)
                }
        val s = leaves (r, rwfail)
        expect (Some (t)) (s (t))
        expect (0) (sum)
    }
    
    test ("leaves with a non-failing leaf detector succeeds and collects correctly") {
        val t = Mul (Add (Add (Num (1), Num (2)), Num (3)), Sub (Num (4), Num (5)))
        var sum = 0.0
        val r = rule {
                    case Num (i) => sum = sum + i
                                    Num (i)
                }
        val l = rule {
                    case Num (i) if (i % 2 == 0) => Num (i)
                }
        val s = leaves (r, l)
        expect (Some (t)) (s (t))
        expect (6) (sum)
    }    
    
    test ("skipping leaves with a non-failing leaf detector succeeds and collects correctly") {
        val t = Mul (Add (Add (Num (1), Num (2)), Num (3)), Sub (Num (4), Num (5)))
        var sum = 0.0
        val r = rule {
                    case Num (i) => sum = sum + i
                                    Num (i)
                }
        val l = rule {
                    case Num (i) if (i % 2 == 1) => Num (i)
                }
        val x = (y : Strategy) =>
                    rule {
                        case n @ Sub (_, _) => n
                    }
        val s = leaves (r, l, x)
        expect (Some (t)) (s (t))
        expect (4) (sum)
    }    
    
    def innermosttest (imost : (=> Strategy) => Strategy) = {
        val t = Mul (Add (Add (Num (1), Num (2)), Num (3)), Sub (Num (4), Num (5)))
        val u = Mul (Add (Add (Var ("1.0"), Var ("2.0")), Var ("3.0")), Sub (Var ("4.0"), Var ("5.0")))
        var l : List[Double] = Nil
        val r = rule {
                    case Num (i) => l = l :+ i
                                    Var (i.toString)
                }
        val s = imost (r)
        expect (Some (u)) (s (t))
        expect (List (1, 2, 3, 4, 5)) (l)
    }
    
    test ("innermost visits the correct nodes in the correct order") {
        innermosttest (innermost)
    }
    
    test ("innermost2 visits the correct node") {
        innermosttest (innermost2)
    }
    
    test ("downup (one arg version) visits the correct frontier") {
        val t = Mul (Add (Add (Num (1), Num (2)), Num (3)), Sub (Num (4), Num (5)))
        val u = Mul (Add (Num (3), Add (Num (1), Num (2))), Sub (Num (4), Num (5)))
        val d = rule {
                    case Add (l, r @ Num (3)) => Add (r, l)
                    case Sub (l, r)           => Sub (r, l)
                    case n                    => n
                }
        val s = downup (d)
        expect (Some (u)) (s (t))
    }
    
    
    test ("downup (two arg version) visits the correct frontier") {
        val t = Mul (Add (Add (Num (1), Num (2)), Num (3)), Sub (Num (4), Num (5)))
        val u = Mul (Add (Num (3), Add (Num (1), Num (2))), Sub (Num (8), Num (9)))
        val d = rule {
                    case Add (l, r @ Num (3)) => Add (r, l)
                    case Sub (l, r)           => Sub (r, l)
                    case n                    => n
                }
        val e = rule {
                    case Sub (l, r)           => Sub (Num (8), Num (9))
                    case n                    => n
                }
        val s = downup (d, e)
        expect (Some (u)) (s (t))
    }
    
    test ("somedownup visits the correct frontier") {
        val t = Mul (Add (Add (Num (1), Num (2)), Num (3)), Sub (Num (4), Num (5)))
        val u = Mul (Add (Add (Num (3), Num (4)), Num (3)), Sub (Num (2), Num (3)))
        val d = rule {
                    case Add (Num (l), Num (r)) => Add (Num (l + 1), Num (r + 1))
                    case Sub (Num (l), Num (r)) => Sub (Num (l - 1), Num (r - 1))
                    case n : Mul                => n
                }
        val s = somedownup (d)
        expect (Some (u)) (s (t))
    }
    
    test ("downupS (two arg version) visits the correct frontier") {
        val t = Mul (Add (Add (Num (1), Num (2)), Num (3)), Sub (Num (4), Num (5)))
        val u = Mul (Add (Num (3), Add (Num (1), Num (2))), Sub (Num (4), Num (5)))
        val d = rule {
                    case Add (l, r @ Num (3)) => Add (r, l)
                    case Sub (l, r)           => Sub (r, l)
                    case n                    => n
                }
        def f (y : => Strategy) =
            rule {
                case n @ Add (_, Num (3)) => n
            }
        val s = downupS (d, f)
        expect (Some (u)) (s (t))
    }
    
    test ("downupS (three arg version) visits the correct frontier") {
        val t = Mul (Add (Add (Num (1), Num (2)), Num (3)), Sub (Num (4), Num (5)))
        val u = Mul (Add (Num (3), Add (Num (1), Num (2))), Sub (Num (8), Num (9)))
        val d = rule {
                    case Add (l, r @ Num (3)) => Add (r, l)
                    case Sub (l, r)           => Sub (r, l)
                    case n                    => n
                }
        val e = rule {
                    case Sub (l, r)           => Sub (Num (8), Num (9))
                    case n                    => n
                }
        def f (y : => Strategy) =
            rule {
                case n @ Add (_, Num (3)) => n
            }
        val s = downupS (d, e, f)
        expect (Some (u)) (s (t))
    }
    
    test ("alldownup2 visits the correct frontier") {
        val t = Mul (Add (Add (Num (1), Num (2)), Num (3)), Sub (Num (4), Num (5)))
        val u = Mul (Mul (Num (3), Add (Num (1), Num (2))), Sub (Num (5), Num (4)))
        val d = rule {
                    case Add (l, r @ Num (3)) => Add (r, l)
                    case Sub (l, r)           => Sub (r, l)
                }
        val e = rule {
                    case Add (l, r) => Mul (l, r)
                    case n          => n
                }
        val s = alldownup2 (d, e)
        expect (Some (u)) (s (t))
    }
    
    test ("topdownS stops at the right spots") {
        val t = Mul (Add (Add (Num (1), Num (2)), Num (3)), Sub (Num (4), Num (5)))
        val u = Mul (Add (Num (3), Add (Num (1), Num (2))), Sub (Num (5), Num (4)))
        val d = rule {
                    case Add (l, r) => Add (r, l)
                    case Sub (l, r) => Sub (r, l)
                    case n          => n
                }
        def f (y : => Strategy) =
            rule {
                case n @ Add (Num (3), _) => n
            }
        val s = topdownS (d, f)
        expect (Some (u)) (s (t))
    }
    
    test ("topdownS with no stopping doesn't stop") {
        val t = Mul (Add (Add (Num (1), Num (2)), Num (3)), Sub (Num (4), Num (5)))
        val u = Mul (Add (Num (3), Add (Num (2), Num (1))), Sub (Num (5), Num (4)))
        val d = rule {
                    case Add (l, r) => Add (r, l)
                    case Sub (l, r) => Sub (r, l)
                    case n          => n
                }
        val s = topdownS (d, dontstop)
        expect (Some (u)) (s (t))
    }
    
    test ("bottomupS stops at the right spots") {
        val t = Mul (Add (Add (Num (1), Num (2)), Num (3)), Sub (Num (4), Num (5)))
        val u = Mul (Add (Num (3), Add (Num (1), Num (2))), Sub (Num (5), Num (4)))
        val d = rule {
                    case Add (l, r) => Add (r, l)
                    case Sub (l, r) => Sub (r, l)
                    case n          => n
                }
        def f (y : => Strategy) =
            rule {
                case n @ Add (_, Num (3)) => n
            }
        val s = bottomupS (d, f)
        expect (Some (u)) (s (t))
    }
    
    test ("bottomupS with no stopping doesn't stop") {
        val t = Mul (Add (Add (Num (1), Num (2)), Num (3)), Sub (Num (4), Num (5)))
        val u = Mul (Add (Num (3), Add (Num (2), Num (1))), Sub (Num (5), Num (4)))
        val d = rule {
                    case Add (l, r) => Add (r, l)
                    case Sub (l, r) => Sub (r, l)
                    case n          => n
                }
        val s = bottomupS (d, dontstop)
        expect (Some (u)) (s (t))
    }
    
    test ("manybu applies the strategy in the right order and right number of times") {
        val t = Mul (Add (Add (Num (1), Num (2)), Num (3)), Sub (Num (4), Num (5)))
        val u = Mul (Add (Add (Num (12), Num (11)), Num (10)), Sub (Num (4), Num (5)))
        var count = 13
        val d = rule {
                    case Num (i) if (count > 10) => count = count - 1
                                                    Num (count)
                }
        val s = manybu (d)
        expect (Some (u)) (s (t))
    }
    
    test ("manytd applies the strategy in the right order and right number of times") {
        val t = Mul (Add (Add (Num (1), Num (2)), Num (3)), Sub (Num (4), Num (5)))
        val u = Mul (Add (Num (11), Add (Num (2), Num (1))), Sub (Num (4), Num (5)))
        var count = 13
        val d = rule {
                    case Num (i) if (count > 10) =>
                        count = count - 1
                        Num (count)
                    case Add (l, r) if (count > 10) =>
                        count = count - 1
                        Add (r, l)
                }
        val s = manytd (d)
        expect (Some (u)) (s (t))
    }
    
    test ("alltdfold can be used to evaluate an expression") {
        // ((1 + 2) + 3) * (4 - 5) = -6
        val t = Mul (Add (Add (Num (1), Num (2)), Num (3)), Sub (Num (4), Num (5)))
        val d = rule {
                    case n : Num => n
                }
        val e = rule {
                    case Add (Num (i), Num (j)) => Num (i + j)
                    case Sub (Num (i), Num (j)) => Num (i - j)
                    case Mul (Num (i), Num (j)) => Num (i * j)
                }
        val s = alltdfold (d, e)
        expect (Some (Num (-6))) (s (t))
    }
    
    test ("restore restores when the strategy fails") {
        val t = Add (Num (1), Num (2))
        var count = 0
        val d = rule {
                    case n => count = count + 1; n
                } <* rule {
                    case Num (i) => Num (i + 1)
                }
        val e = rule {
                    case n => count = count - 1; n
                }
        val s = restore (d, e)
        expect (None) (s (t))
        expect (0) (count)
    }
    
    test ("restore doesn't restore when the strategy suceeds") {
        val t = Add (Num (1), Num (2))
        var count = 0
        val d = rule {
                    case n => count = count + 1; n
                }
        val e = rule {
                    case n => count = count - 1; n
                }
        val s = restore (d, e)
        expectsame (Some (t)) (s (t))
        expect (1) (count)
    }
    
    test ("restorealways restores when the strategy fails") {
        val t = Add (Num (1), Num (2))
        var count = 0
        val d = rule {
                    case n => count = count + 1; n
                } <* rule {
                    case Num (i) => Num (i + 1)
                }
        val e = rule {
                    case n => count = count - 1; n
                }
        val s = restorealways (d, e)
        expect (None) (s (t))
        expect (0) (count)
    }
    
    test ("restorealways restores when the strategy suceeds") {
        val t = Add (Num (1), Num (2))
        var count = 0
        val d = rule {
                    case n => count = count + 1; n
                }
        val e = rule {
                    case n => count = count - 1; n
                }
        val s = restorealways (d, e)
        expectsame (Some (t)) (s (t))
        expect (0) (count)
    }
    
    test ("lastly applies the second strategy when the first strategy fails") {
        val t = Add (Num (1), Num (2))
        var count = 0
        val d = rule {
                    case n => count = count + 1; n
                } <* rule {
                    case Num (i) => Num (i + 1)
                }
        val e = rule {
                    case n => count = count - 1; n
                }
        val s = lastly (d, e)
        expect (None) (s (t))
        expect (0) (count)
    }
    
    test ("lastly applies the second strategy when the first strategy succeeds") {
        val t = Add (Num (1), Num (2))
        var count = 0
        val d = rule {
                    case n => count = count + 1; n
                }
        val e = rule {
                    case n => count = count - 1; n
                }
        val s = lastly (d, e)
        expectsame (Some (t)) (s (t))
        expect (0) (count)
    }
    
    test ("ior applies second strategy if first strategy fails") {
        val t = Add (Num (1), Num (2))
        val u = Add (Num (2), Num (1))
        val d = rule {
                    case Num (i) => Num (i + 1)
                }
        val e = rule {
                    case Add (l, r) => Add (r, l)
                }
        val s = ior (d, e)
        expect (Some (u)) (s (t))
    }
    
    test ("ior applies second strategy if first strategy succeeds") {
        val t = Add (Num (1), Num (2))
        val u = Add (Num (9), Num (8))
        val d = rule {
                    case Add (l, r) => Add (Num (8), Num (9))
                }
        val e = rule {
                    case Add (l, r) => Add (r, l)
                }
        val s = ior (d, e)
        expect (Some (u)) (s (t))
    }
    
    test ("ior applies second strategy and restores term if first strategy fails") {
        val t = Add (Num (1), Num (2))
        val d = rule {
                    case Num (i) => Num (i + 1)
                }
        val e = rule {
                    case Add (l, r) => Add (r, l)
                }
        val s = or (d, e)
        expectsame (Some (t)) (s (t))
    }
    
    test ("ior applies second strategy and restores term if first strategy succeeds") {
        val t = Add (Num (1), Num (2))
        val d = rule {
                    case Add (l, r) => Add (Num (8), Num (9))
                }
        val e = rule {
                    case Add (l, r) => Add (r, l)
                }
        val s = or (d, e)
        expectsame (Some (t)) (s (t))
    }
    
    test ("and fails if the first strategy fails") {
        val t = Add (Num (1), Num (2))
        val d = rule {
                    case Num (i) => Num (i + 1)
                }
        val e = rule {
                    case Add (l, r) => Add (r, l)
                }
        val s = and (d, e)
        expect (None) (s (t))
    }
    
    test ("and fails if the first strategy suceeds but the second strategy fails") {
        val t = Add (Num (1), Num (2))
        val d = rule {
                    case Add (l, r) => Add (r, l)
                }
        val e = rule {
                    case Num (i) => Num (i + 1)
                }
        val s = and (d, e)
        expect (None) (s (t))
    }
    
    test ("and succeeds if both strategies succeed") {
        val t = Add (Num (1), Num (2))
        val u = Add (Num (9), Num (8))
        val d = rule {
                    case Add (l, r) => Add (Num (8), Num (9))
                }
        val e = rule {
                    case Add (l, r) => Add (r, l)
                }
        val s = and (d, e)
        expectsame (Some (u)) (s (t))
    }
    
    def everywheretdtest (everys : (=> Strategy) => Strategy) = {
        val t = Mul (Add (Add (Num (1), Num (2)), Num (3)), Sub (Num (4), Num (5)))
        val u = Mul (Add (Add (Num (12), Num (13)), Num (14)), Sub (Num (16), Num (17)))
        var l : List[Double] = Nil
        var count = 9
        val r = rule {
                    case Num (i) => l = l :+ i
                                    Num (count)
                    case n       => count = count + 1
                                    n
                }
        val s = everys (r)
        expect (Some (u)) (s (t))
        expect (List (1, 2, 3, 4, 5)) (l)
    }
    
    test ("everywhere traverses in expected order") {
        everywheretdtest (everywhere)
    }
    
    test ("everywheretd traverses in expected order") {
        everywheretdtest (everywheretd)
    }
    
    test ("everywherebu traverses in expected order") {
        val t = Mul (Add (Add (Num (1), Num (2)), Num (3)), Sub (Num (4), Num (5)))
        val u = Mul (Add (Add (Num (10), Num (11)), Num (13)), Sub (Num (15), Num (16)))
        var l : List[Double] = Nil
        var count = 9
        val r = rule {
                    case Num (i) => l = l :+ i
                                    Num (count)
                    case n       => count = count + 1
                                    n
                }
        val s = everywherebu (r)
        expect (Some (u)) (s (t))
        expect (List (1, 2, 3, 4, 5)) (l)
    }

}<|MERGE_RESOLUTION|>--- conflicted
+++ resolved
@@ -34,8 +34,7 @@
 class RewriterTests extends FunSuite with Checkers with Generator {
 
     import org.kiama.example.imperative.AST._
-<<<<<<< HEAD
-    import org.kiama.rewriting.Rewriter.{fail => rwfail, _}
+    import org.kiama.rewriting.Rewriter.{fail => rwfail, test => rwtest, _}
 
     /**
      * Compare two optional terms.  Use reference equality for references
@@ -68,14 +67,7 @@
             fail ("Expected not same object as " + expected + ", but got " + actual)
         }
     }
-
-=======
-    import org.kiama.rewriting.Rewriter.{fail => rwfail, test => rwtest, _}
-    
-    // Remove when merged with idempotent repo
-    val expectsame = expect _
-    
->>>>>>> 4410ec74
+    
     test ("basic arithmetic evaluation") {
         val eval =
             rule {
@@ -227,7 +219,8 @@
     test ("where restores the original term after succcess") {
         val r = rule { case Num (i) => Num (i + 1) }
         val s = where (r)
-        expect (Some (Num (1))) (s (Num (1)))
+        val t = Num (1)
+        expectsame (Some (t)) (s (t))
     }
     
     test ("test: failure") {
@@ -235,13 +228,14 @@
     }
     
     test ("test: identity") {
-        check ((t : Exp) => rwtest (id) (t) == Some (t))
+        check ((t : Exp) => same (Some (t), rwtest (id) (t)))
     }
      
     test ("test restores the original term after succcess") {
         val r = rule { case Num (i) => Num (i + 1) }
         val s = rwtest (r)
-        expect (Some (Num (1))) (s (Num (1)))
+        val t = Num (1)
+        expectsame (Some (t)) (s (t))
     }
        
     test ("leaf detection") {
@@ -333,7 +327,7 @@
         test ("counting all terms using queryf") {
             var count = 0
             val countall = everywhere (queryf (_ => count = count + 1))
-            expect (Some (e)) (countall (e))
+            expectsame (Some (e)) (countall (e))
             expect (11) (count)
         }
         
@@ -344,17 +338,17 @@
                 }
             expect (11) (countfold (e))
         }
-            
+
         test ("counting all Num terms twice") {
             val countnum = count { case Num (_) => 2 }
             expect (4) (countnum (e))
         }
-            
+
         test ("counting all Div terms") {
             val countdiv = count { case Div (_, _) => 1 }
             expect (0) (countdiv (e))
         }
-            
+
         test ("counting all binary operator terms, with Muls twice") {
             val countbin = count {
                 case Add (_, _) => 1
@@ -368,10 +362,9 @@
         {
             val r = Mul (Num (2), Add (Sub (Var ("hello"), Num (3)), Var ("harold")))
             val s = Mul (Num (2), Add (Sub (Var ("hello"), Num (2)), Var ("harold")))
-<<<<<<< HEAD
-        
+
             val double = rule { case d : Double => d + 1 }
-        
+
             test ("rewriting leaf types: increment doubles (all, topdown)") {
                 expect (Some (r)) ((alltd (double)) (e))
             }
@@ -387,40 +380,15 @@
             test ("rewriting leaf types: increment doubles (some, topdown)") {
                 expect (Some (r)) ((sometd (double)) (e))
             }
-        
+
             test ("rewriting leaf types: increment doubles (some, bottomup)") {
                 expect (Some (r)) ((somebu (double)) (e))
             }
-        
+
             test ("rewriting leaf types: increment doubles (one, topdown)") {
                 expect (Some (s)) ((oncetd (double)) (e))
             }
-        
-=======
-    
-            val double = rule { case d : Double => d + 1 }
-    
-            test ("rewriting leaf types: increment doubles (all, topdown)") {
-                expect (Some (r)) ((alltd (double)) (e))
-            }
-    
-            test ("rewriting leaf types: increment doubles (all, bottomup)") {
-                expect (Some (e)) ((allbu (double)) (e))
-            }
-    
-            test ("rewriting leaf types: increment doubles (some, topdown)") {
-                expect (Some (r)) ((sometd (double)) (e))
-            }
-    
-            test ("rewriting leaf types: increment doubles (some, bottomup)") {
-                expect (Some (r)) ((somebu (double)) (e))
-            }
-    
-            test ("rewriting leaf types: increment doubles (one, topdown)") {
-                expect (Some (s)) ((oncetd (double)) (e))
-            }
-    
->>>>>>> 4410ec74
+
             test ("rewriting leaf types: increment doubles (one, bottomup)") {
                 expect (Some (s)) ((oncebu (double)) (e))
             }
@@ -470,8 +438,7 @@
                     case i : Double if i < 2 => i + 1
                     case s : String => s.reverse
                 }
-<<<<<<< HEAD
-        
+
             test ("rewriting leaf types: increment even doubles and reverse idn (all, topdown)") {
                 expect (Some (r)) ((alltd (evendoubleincrev)) (e))
             }
@@ -487,38 +454,15 @@
             test ("rewriting leaf types: increment even doubles and reverse idn (some, topdown)") {
                 expect (Some (r)) ((sometd (evendoubleincrev)) (e))
             }
-        
+
             test ("rewriting leaf types: increment even doubles and reverse idn (some, bottomup)") {
                 expect (Some (r)) ((somebu (evendoubleincrev)) (e))
             }
-        
+
             test ("rewriting leaf types: increment even doubles and reverse idn (one, topdown)") {
                 expect (Some (s)) ((oncetd (evendoubleincrev)) (e))
             }
-        
-=======
-    
-            test ("rewriting leaf types: increment even doubles and reverse idn (all, topdown)") {
-                expect (Some (r)) ((alltd (evendoubleincrev)) (e))
-            }
-    
-            test ("rewriting leaf types: increment even doubles and reverse idn (all, bottomup)") {
-                expect (Some (e)) ((allbu (evendoubleincrev)) (e))
-            }
-    
-            test ("rewriting leaf types: increment even doubles and reverse idn (some, topdown)") {
-                expect (Some (r)) ((sometd (evendoubleincrev)) (e))
-            }
-    
-            test ("rewriting leaf types: increment even doubles and reverse idn (some, bottomup)") {
-                expect (Some (r)) ((somebu (evendoubleincrev)) (e))
-            }
-    
-            test ("rewriting leaf types: increment even doubles and reverse idn (one, topdown)") {
-                expect (Some (s)) ((oncetd (evendoubleincrev)) (e))
-            }
-    
->>>>>>> 4410ec74
+
             test ("rewriting leaf types: increment even doubles and reverse idn (one, bottomup)") {
                 expect (Some (s)) ((oncebu (evendoubleincrev)) (e))
             }
@@ -588,7 +532,6 @@
         }
     }
     
-<<<<<<< HEAD
     /**
      * The kind of comparison that is expected to be true for a test.  Equal
      * means use ==.  Same means the result must be the same reference or, if
@@ -611,13 +554,6 @@
             }
         }
     }
-=======
-    def travtest (desc : String, trav : (=> Strategy) => Strategy, rewl : Strategy,
-                  term : Term, result : Option[Term]) =
-        test (desc) {
-            expect (result) (trav (rewl) (term))
-        }
->>>>>>> 4410ec74
     
     {
         val l = List (Sub (Num (2), Var ("one")), Add (Num (4), Num (5)), Var ("two"))
@@ -665,7 +601,6 @@
         val s = Set (2, 10, 16, 18)
         val t = Set (2, 5, 8, 9)
     
-<<<<<<< HEAD
         val strat = rule { case i : Int => i * 2 }
         val basemsg = "rewrite set: double value"
     
@@ -676,25 +611,12 @@
         travtest (basemsg, "some, bottomup", somebu, strat, r, Some (s))
         travtest (basemsg, "one, topdown", oncetd, strat, r, Some (t))
         travtest (basemsg, "one, bottomup", oncebu, strat, r, Some (t))
-=======
-        def mktest (desc : String, trav : (=> Strategy) => Strategy, result : Option[Term]) =
-            travtest ("rewrite set: double value (" + desc + ")",
-                      trav, rule { case i : Int => i * 2 }, r, result)
-    
-        mktest ("all, topdown", alltd, Some (s))
-        mktest ("all, bottomup", allbu, Some (r))
-        mktest ("some, topdown", sometd, Some (s))
-        mktest ("some, bottomup", somebu, Some (s))
-        mktest ("one, topdown", oncetd, Some (t))
-        mktest ("one, bottomup", oncebu, Some (t))
->>>>>>> 4410ec74
     }
     
     {
         val m = Map ("one" -> 1, "two" -> 2, "three" -> 3)
         val mm = Map ("one" -> 1, "two" -> 2, "three" -> 3)
         
-<<<<<<< HEAD
         val strat = rule { case s : String => s }
         val basemsg = "rewrite map: no change"
     
@@ -711,18 +633,6 @@
         travtest (basemsg,"some, bottomup", somebu, strat, m, Some (mm), NotSame)
         travtest (basemsg, "one, topdown", oncetd, strat, m, Some (mm), NotSame)
         travtest (basemsg, "one, bottomup", oncebu, strat, m, Some (mm), NotSame)
-=======
-        def mktest (desc : String, trav : (=> Strategy) => Strategy) =
-            travtest ("rewrite map: no change (" + desc + ")",
-                      trav, rule { case s : String => s }, m, Some (m))
-    
-        mktest ("all, topdown", alltd)
-        mktest ("all, bottomup", allbu)
-        mktest ("some, topdown", sometd)
-        mktest ("some, bottomup", somebu)
-        mktest ("one, topdown", oncetd)
-        mktest ("one, bottomup", oncebu)
->>>>>>> 4410ec74
     }
     
     {
@@ -731,14 +641,8 @@
         val r = Map ("eno" -> 1, "owt" -> 2, "eerht" -> 3)
         val s = Map ("eno" -> 1, "two" -> 2, "three" -> 3)
     
-<<<<<<< HEAD
         val strat = rule { case s : String => s.reverse }
         val basemsg = "rewrite set: reverse keys"
-=======
-        def mktest (desc : String, trav : (=> Strategy) => Strategy, result : Option[Term]) =
-            travtest ("rewrite set: reverse keys (" + desc + ")",
-                      trav, rule { case s : String => s.reverse }, m, result)
->>>>>>> 4410ec74
         
         travtest (basemsg, "all, topdown", alltd, strat, m, Some (r))
         travtest (basemsg, "all, bottomup", allbu, strat, m, Some (m), Same)
@@ -755,7 +659,6 @@
         val r = Map ("one" -> 2, "two" -> 3, "three" -> 4)
         val s = Map ("one" -> 2, "two" -> 2, "three" -> 3)
     
-<<<<<<< HEAD
         val strat = rule { case i : Int => i + 1 }
         val basemsg = "rewrite set: increment values"
         
@@ -766,18 +669,6 @@
         travtest (basemsg, "some, bottomup", somebu, strat, m, Some (r))
         travtest (basemsg, "one, topdown", oncetd, strat, m, Some (s))
         travtest (basemsg, "one, bottomup", oncebu, strat, m, Some (s))
-=======
-        def mktest (desc : String, trav : (=> Strategy) => Strategy, result : Option[Term]) =
-            travtest ("rewrite set: increment values (" + desc + ")",
-                      trav, rule { case i : Int => i + 1 }, m, result)
-                
-        mktest ("all, topdown", alltd, Some (r))
-        mktest ("all, bottomup", allbu, Some (m))
-        mktest ("some, topdown", sometd, Some (r))
-        mktest ("some, bottomup", somebu, Some (r))
-        mktest ("one, topdown", oncetd, Some (s))
-        mktest ("one, bottomup", oncebu, Some (s))
->>>>>>> 4410ec74
     }
     
     {
@@ -785,7 +676,6 @@
         val mm = Map ("one" -> 1, "two" -> 2, "three" -> 3)
         val r = Map ("eno" -> 2, "owt" -> 3, "eerht" -> 4)
         val s = Map ("eno" -> 1, "two" -> 2, "three" -> 3)
-<<<<<<< HEAD
         
         val basemsg = "rewrite set: reverse keys and increment values"
         val strat = rule {
@@ -800,22 +690,6 @@
         travtest (basemsg, "some, bottomup", somebu, strat, m, Some (r))
         travtest (basemsg, "one, topdown", oncetd, strat, m, Some (s))
         travtest (basemsg, "one, bottomup", oncebu, strat, m, Some (s))
-=======
-    
-        def mktest (desc : String, trav : (=> Strategy) => Strategy, result : Option[Term]) =
-            travtest ("rewrite set: reverse keys and increment values (" + desc + ")",
-                      trav, rule {
-                                case s : String => s.reverse
-                                case i : Int    => i + 1
-                            }, m, result)
-                
-        mktest ("all, topdown", alltd, Some (r))
-        mktest ("all, bottomup", allbu, Some (m))
-        mktest ("some, topdown", sometd, Some (r))
-        mktest ("some, bottomup", somebu, Some (r))
-        mktest ("one, topdown", oncetd, Some (s))
-        mktest ("one, bottomup", oncebu, Some (s))
->>>>>>> 4410ec74
     }
     
     {
@@ -851,7 +725,6 @@
                           Map (Set (13, 17) -> 1, Set (24) -> 1))
             val s = List (Map (Set (2, 3) -> 0, Set (2, 4, 6) -> 0),
                           Map (Set (12, 16) -> 0, Set (23) -> 0))
-<<<<<<< HEAD
             
             val basemsg = "rewrite set: heterogeneous collection: inc integers"
             val strat = rule { case i : Int => i + 1 }
@@ -863,19 +736,6 @@
             travtest (basemsg, "some, bottomup", somebu, strat, l, Some (r))
             travtest (basemsg, "one, topdown", oncetd, strat, l, Some (s))
             travtest (basemsg, "one, bottomup", oncebu, strat, l, Some (s))
-=======
-    
-            def mktest (desc : String, trav : (=> Strategy) => Strategy, result : Option[Term]) =
-                travtest ("rewrite set: heterogeneous collection: inc integers (" + desc + ")",
-                          trav, rule { case i : Int => i + 1 }, l, result)
-    
-            mktest ("all, topdown", alltd, Some (r))
-            mktest ("all, bottomup", allbu, Some (l))
-            mktest ("some, topdown", sometd, Some (r))
-            mktest ("some, bottomup", somebu, Some (r))
-            mktest ("one, topdown", oncetd, Some (s))
-            mktest ("one, bottomup", oncebu, Some (s))
->>>>>>> 4410ec74
         }
     
         {
@@ -883,7 +743,6 @@
                           Map (Set (12, 16) -> 2, Set (23) -> 1))
             val s = List (Map (Set (1, 3) -> 2, Set (2, 4, 6) -> 0),
                           Map (Set (12, 16) -> 0, Set (23) -> 0))
-<<<<<<< HEAD
             
             val basemsg = "rewrite set: heterogeneous collection: set to size"
             val strat = rule { case (s : Set[_], m) => (s, s.size) }
@@ -895,19 +754,6 @@
             travtest (basemsg, "some, bottomup", somebu, strat, l, Some (r))
             travtest (basemsg, "one, topdown", oncetd, strat, l, Some (s))
             travtest (basemsg, "one, bottomup", oncebu, strat, l, Some (s))
-=======
-    
-            def mktest (desc : String, trav : (=> Strategy) => Strategy, result : Option[Term]) =
-                travtest ("rewrite set: heterogeneous collection: set to size (" + desc + ")",
-                          trav, rule { case (s : Set[_], m) => (s, s.size) }, l, result)
-    
-            mktest ("all, topdown", alltd, Some (r))
-            mktest ("all, bottomup", allbu, Some (l))
-            mktest ("some, topdown", sometd, Some (r))
-            mktest ("some, bottomup", somebu, Some (r))
-            mktest ("one, topdown", oncetd, Some (s))
-            mktest ("one, bottomup", oncebu, Some (s))
->>>>>>> 4410ec74
         }
     }
     
@@ -922,28 +768,7 @@
         val incsecondchild = child (2, incnum)
         val incthirdchild = child (3, incnum)
         val incallsecondchild = alltd (incsecondchild)
-<<<<<<< HEAD
-        val addtomul = rule { case Add (l, r) => Mul (l, r) }
-        
-        test ("rewrite by child index: index too low is failure") {
-            expect (None) ((child (-3, addtomul)) (t))
-        }
-            
-        test ("rewrite by child index: index too high is failure") {
-            expect (None) ((child (3, addtomul)) (t))
-        }
-            
-        test ("rewrite by child index: only rewritten child is replaced") {
-            val u = Sub (Add (Num (1), Num (2)), Mul (Num (3), Num (4)))
-            val v = (child (2, addtomul)) (t)
-            expect (Some (u)) (v)
-            val Some (w) = v
-            expectsame (Some (l)) (Some (w.asInstanceOf[Sub].l))
-        }
-        
-=======
-    
->>>>>>> 4410ec74
+    
         test ("rewrite by child index: inc zeroth child (fail)") {
             expect (None) (inczerothchild (Add (Num (2), Num (3))))
         }
@@ -1039,7 +864,7 @@
                     Seqn (List (
                         Asgn (Var ("count"), Add (Var ("count"), Num (1))),
                         Asgn (Var ("i"), Add (Num (1), Var ("i"))))))))
-    
+
         // { i = 0; count = 0; while (i) { count = bob + 1; i = 0 + i; } }
         val q = 
             Seqn (List (
@@ -1074,13 +899,13 @@
         val e = new StringEmitter
         val s = debug ("hello there: ", e)
         val t = Asgn (Var ("i"), Add (Num (1), Var ("i")))
-        expect (Some (t)) (s (t))
+        expectsame (Some (t)) (s (t))
         expect ("hello there: " + t + "\n") (e.result)
     }
     
     test ("rewrite returns the original term when the strategy fails") {
         val t = Asgn (Var ("i"), Add (Num (1), Var ("i")))
-        expect (t) (rewrite (rwfail) (t))
+        expectsame (Some (t)) (Some (rewrite (rwfail) (t)))
     }
     
     test ("rewrite returns the strategy result when the strategy succeeds") {
@@ -1110,7 +935,8 @@
     
     test ("repeat on failure succeeds") {
         val s = repeat (rwfail)
-        expect (Some (Num (10))) (s (Num (10)))
+        val t = Num (10)
+        expectsame (Some (t)) (s (t))
     }
     
     test ("repeat of non-failure works") {
@@ -1190,7 +1016,8 @@
     
     test ("zero repeat of failure is identity") {
         val s = repeat (rwfail, 0)
-        expect (Some (Num (1))) (s (Num (1)))
+        val t = Num (1)
+        expectsame (Some (t)) (s (t))
     }
     
     test ("non-zero repeat of failure fails") {
@@ -1203,7 +1030,8 @@
                     case Num (i) if i < 10 => Num (i + 1)
                 }
         val s = repeat (r, 0)
-        expect (Some (Num (1))) (s (Num (1)))
+        val t = Num (1)
+        expect (Some (t)) (s (t))
     }
     
     test ("non-zero repeat of non-failure is repeated correct number of times") {
@@ -1238,7 +1066,8 @@
                     case Num (1) => Num (2)
                 }
         val s = loop (rwfail, f)
-        expect (Some (Num (1))) (s (Num (1)))
+		val t = Num (1)
+        expectsame (Some (t)) (s (t))
     }
     
     test ("loop on non-failure with initially false condition is identity") {
@@ -1249,7 +1078,8 @@
                     case Num (1) => Num (2)
                 }
         val s = loop (r, f)
-        expect (Some (Num (1))) (s (Num (1)))
+		val t = Num (1)
+        expectsame (Some (t)) (s (t))
     }
     
     test ("loop on failure with initially true condition is identity") {
@@ -1257,7 +1087,8 @@
                     case Num (i) if i < 10 => Num (i)
                 }
         val s = loop (r, rwfail)
-        expect (Some (Num (1))) (s (Num (1)))
+        val t = Num (1)
+        expectsame (Some (t)) (s (t))
     }
     
     test ("loop on non-failure with initially true condition works") {
@@ -1276,7 +1107,8 @@
                     case Num (1) => Num (2)
                 }
         val s = loopnot (id, f)
-        expect (Some (Num (1))) (s (Num (1)))
+		val t = Num (1)
+        expectsame (Some (t)) (s (t))
     }
     
     test ("loopnot on non-failure with initially true condition is identity") {
@@ -1287,7 +1119,8 @@
                     case Num (1) => Num (2)
                 }
         val s = loopnot (r, f)
-        expect (Some (Num (1))) (s (Num (1)))
+        val t = Num (1)
+        expect (Some (t)) (s (t))
     }
     
     test ("loopnot on failure with initially false condition fails") {
@@ -1392,7 +1225,8 @@
                         case Num (j) => Num (i + j)
                     }
         val s = loopiter (r, 10, 1)
-        expect (Some (Num (1))) (s (Num (1)))
+        val t = Num (1)
+        expectsame (Some (t)) (s (t))
     }
     
     test ("counting loopiter counts correctly") {
@@ -1411,12 +1245,12 @@
         val t = Mul (Add (Add (Num (1), Num (2)), Num (3)), Sub (Num (4), Num (5)))
         var l : List[Double] = Nil
         val r = rule {
-                    case Num (i) => l = l :+ i
-                                    Num (i)
-                    case n       => n
-                }
-        val s= breadthfirst (r)
-        expect (Some (t)) (s (t))
+                    case n @ Num (i) => l = l :+ i
+                                        n
+                    case n           => n
+                }
+        val s = breadthfirst (r)
+        expectsame (Some (t)) (s (t))
         expect (List (3, 1, 2, 4, 5)) (l)
     }
     
@@ -1425,7 +1259,6 @@
         var sum = 0.0
         val r = rule {
                     case Num (i) => sum = sum + i
-                                    Num (i)
                 }
         val s = leaves (r, rwfail)
         expect (Some (t)) (s (t))
@@ -1794,7 +1627,7 @@
         expect (Some (u)) (s (t))
     }
     
-    test ("ior applies second strategy and restores term if first strategy fails") {
+    test ("or applies second strategy and restores term if first strategy fails") {
         val t = Add (Num (1), Num (2))
         val d = rule {
                     case Num (i) => Num (i + 1)
@@ -1806,7 +1639,7 @@
         expectsame (Some (t)) (s (t))
     }
     
-    test ("ior applies second strategy and restores term if first strategy succeeds") {
+    test ("or applies second strategy and restores term if first strategy succeeds") {
         val t = Add (Num (1), Num (2))
         val d = rule {
                     case Add (l, r) => Add (Num (8), Num (9))
@@ -1830,7 +1663,7 @@
         expect (None) (s (t))
     }
     
-    test ("and fails if the first strategy suceeds but the second strategy fails") {
+    test ("and fails if the first strategy succeeds but the second strategy fails") {
         val t = Add (Num (1), Num (2))
         val d = rule {
                     case Add (l, r) => Add (r, l)
@@ -1842,9 +1675,8 @@
         expect (None) (s (t))
     }
     
-    test ("and succeeds if both strategies succeed") {
+    test ("and succeeds and restores term if both strategies succeed") {
         val t = Add (Num (1), Num (2))
-        val u = Add (Num (9), Num (8))
         val d = rule {
                     case Add (l, r) => Add (Num (8), Num (9))
                 }
@@ -1852,7 +1684,7 @@
                     case Add (l, r) => Add (r, l)
                 }
         val s = and (d, e)
-        expectsame (Some (u)) (s (t))
+        expectsame (Some (t)) (s (t))
     }
     
     def everywheretdtest (everys : (=> Strategy) => Strategy) = {
